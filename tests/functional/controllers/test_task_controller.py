from fixtures.controllers import API_URI as BASE_URI, HEADERS
from tensorhive.models.Job import Job
from tensorhive.models.Task import Task
from tensorhive.models.CommandSegment import CommandSegment2Task, CommandSegment
from http import HTTPStatus

import json

ENDPOINT = BASE_URI + '/tasks'


# POST /jobs/{job_id}/tasks
def test_create_task(tables, client, new_job, new_user):
    new_user.save()
    new_job.save()
    envs = [
        {
            'name': 'ENV',
            'value': 'path'
        },
        {
            'name': 'LIBPATH',
            'value': 'some/path/2'
        }
    ]
    params = [
        {
            'name': '--batch_size',
            'value': '32'
        },
        {
            'name': '--rank',
            'value': '2'
        }
    ]
    data = {'command': 'python command.py',
            'hostname': 'localhost',
            'cmdsegments': {
                'envs': envs,
                'params': params
            }
            }

    resp = client.post(BASE_URI + '/jobs/{}/tasks'.format(new_job.id), headers=HEADERS, data=json.dumps(data))
    resp_json = json.loads(resp.data.decode('utf-8'))

    assert resp.status_code == HTTPStatus.CREATED
    assert resp_json['task']['command'] == 'python command.py'
    assert resp_json['task']['jobId'] == new_job.id
    assert len(new_job.tasks) == 1
    assert Task.get(int(resp_json['task']['id'])).number_of_params == 2


# DELETE /tasks/{id}
def test_delete_task(tables, client, new_job, new_user):
    new_user.save()
    new_job.save()
    envs = [{
        'name': 'ENV',
        'value': 'path'
    }]
    params2 = [{
        'name': '--batch_size',
        'value': '32'
    }]
    params1 = [
        {
            'name': '--batch_size',
            'value': '32'
        },
        {
            'name': '--rank',
            'value': '2'
        }
    ]
<<<<<<< HEAD
    data1 = {
        'command': 'python command.py',
        'hostname': 'localhost',
        'cmdsegments': {
            'envs': envs,
            'params': params1
        }
    }
    data2 = {
        'command': 'python command.py',
        'hostname': 'localhost',
        'cmdsegments': {
            'envs': envs,
            'params': params2
        }
    }
=======
    data1 = {'command': 'python command.py',
             'hostname': 'localhost',
             'cmdsegments': {
                'envs': envs,
                'params': params1
            }
            }
    data2 = {'command': 'python command.py',
             'hostname': 'localhost',
             'cmdsegments': {
                'envs': envs,
                'params': params2
            }
            }
>>>>>>> 702c129f

    resp = client.post(BASE_URI + '/jobs/{}/tasks'.format(new_job.id), headers=HEADERS, data=json.dumps(data1))
    resp_json = json.loads(resp.data.decode('utf-8'))
    client.post(BASE_URI + '/jobs/{}/tasks'.format(new_job.id), headers=HEADERS, data=json.dumps(data2))

    resp = client.delete(ENDPOINT + '/{}'.format(resp_json['task']['id']), headers=HEADERS)
    resp_json = json.loads(resp.data.decode('utf-8'))

    assert resp.status_code == HTTPStatus.OK
    assert len(Task.all()) == 1
    assert len(Job.all()) == 1
    assert len(CommandSegment.all()) == 2  # checks if segments from deleted task are deleted by cascade


# PUT /tasks/{id}
def test_update_task(tables, client, new_job, new_task, new_user):
    new_user.save()
    new_job.save()
    envs = [{
        'name': 'ENV',
        'value': 'path'
    }]
    params = [{
        'name': '--rank',
        'value': '3'
    }]
    data_to_update = {
        'hostname': 'remotehost',
        'cmdsegments': {
            'envs': envs,
            'params': params
        }
        }

    params_post = [
        {
            'name': '--batch_size',
            'value': '32'
        },
        {
            'name': '--rank',
            'value': '2'
        }
    ]
    data_to_post = {'command': 'python command.py',
                    'hostname': 'localhost',
                    'cmdsegments': {
                        'envs': envs,
                        'params': params_post
                    }
                    }

<<<<<<< HEAD
=======
    resp = client.post(BASE_URI + '/jobs/{}/tasks'.format(new_job.id), headers=HEADERS, data=json.dumps(data_to_post))
    resp_json = json.loads(resp.data.decode('utf-8'))
>>>>>>> 702c129f

    resp = client.put(ENDPOINT + '/{}'.format(resp_json['task']['id']),
                      headers=HEADERS, data=json.dumps(data_to_update))
    resp_json = json.loads(resp.data.decode('utf-8'))
<<<<<<< HEAD
=======

    assert resp.status_code == HTTPStatus.CREATED
    assert resp_json['task']['hostname'] == 'remotehost'
    assert Task.get(int(resp_json['task']['id'])).number_of_params == 1
>>>>>>> 702c129f
<|MERGE_RESOLUTION|>--- conflicted
+++ resolved
@@ -73,7 +73,6 @@
             'value': '2'
         }
     ]
-<<<<<<< HEAD
     data1 = {
         'command': 'python command.py',
         'hostname': 'localhost',
@@ -90,22 +89,6 @@
             'params': params2
         }
     }
-=======
-    data1 = {'command': 'python command.py',
-             'hostname': 'localhost',
-             'cmdsegments': {
-                'envs': envs,
-                'params': params1
-            }
-            }
-    data2 = {'command': 'python command.py',
-             'hostname': 'localhost',
-             'cmdsegments': {
-                'envs': envs,
-                'params': params2
-            }
-            }
->>>>>>> 702c129f
 
     resp = client.post(BASE_URI + '/jobs/{}/tasks'.format(new_job.id), headers=HEADERS, data=json.dumps(data1))
     resp_json = json.loads(resp.data.decode('utf-8'))
@@ -158,19 +141,11 @@
                     }
                     }
 
-<<<<<<< HEAD
-=======
-    resp = client.post(BASE_URI + '/jobs/{}/tasks'.format(new_job.id), headers=HEADERS, data=json.dumps(data_to_post))
-    resp_json = json.loads(resp.data.decode('utf-8'))
->>>>>>> 702c129f
 
     resp = client.put(ENDPOINT + '/{}'.format(resp_json['task']['id']),
                       headers=HEADERS, data=json.dumps(data_to_update))
     resp_json = json.loads(resp.data.decode('utf-8'))
-<<<<<<< HEAD
-=======
 
     assert resp.status_code == HTTPStatus.CREATED
     assert resp_json['task']['hostname'] == 'remotehost'
-    assert Task.get(int(resp_json['task']['id'])).number_of_params == 1
->>>>>>> 702c129f
+    assert Task.get(int(resp_json['task']['id'])).number_of_params == 1