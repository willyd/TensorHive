import pytest
<<<<<<< HEAD
from fixtures.models import new_reservation, new_reservation_2, new_user, new_user_2, new_admin, new_group, \
    new_group_with_member, resource1, resource2, restriction, active_schedule, inactive_schedule, \
    new_job, new_task, new_task_2
=======
from fixtures.models import new_reservation, new_reservation_2, past_reservation, active_reservation,\
    future_reservation, new_user, new_user_2, new_admin, new_group, new_group_with_member, resource1, resource2, \
    restriction, permissive_restriction, active_schedule, inactive_schedule
>>>>>>> 68e1683d
from fixtures.database import tables
from fixtures.controllers import client<|MERGE_RESOLUTION|>--- conflicted
+++ resolved
@@ -1,12 +1,6 @@
 import pytest
-<<<<<<< HEAD
-from fixtures.models import new_reservation, new_reservation_2, new_user, new_user_2, new_admin, new_group, \
-    new_group_with_member, resource1, resource2, restriction, active_schedule, inactive_schedule, \
-    new_job, new_task, new_task_2
-=======
 from fixtures.models import new_reservation, new_reservation_2, past_reservation, active_reservation,\
     future_reservation, new_user, new_user_2, new_admin, new_group, new_group_with_member, resource1, resource2, \
-    restriction, permissive_restriction, active_schedule, inactive_schedule
->>>>>>> 68e1683d
+    restriction, permissive_restriction, active_schedule, inactive_schedule, new_job, new_task, new_task_2
 from fixtures.database import tables
 from fixtures.controllers import client