import pytest
import datetime
from tensorhive.models.Reservation import Reservation
from tensorhive.models.Restriction import Restriction
from tensorhive.models.RestrictionSchedule import RestrictionSchedule
from tensorhive.models.User import User
from tensorhive.models.Group import Group
from tensorhive.models.Resource import Resource
from tensorhive.models.Role import Role
from tensorhive.models.Job import Job, JobStatus
from tensorhive.models.Task import Task, TaskStatus
from tensorhive.models.CommandSegment import CommandSegment, SegmentType
from datetime import timedelta
from tensorhive.models.Job import Job
from tensorhive.models.Task import Task
from datetime import datetime, timedelta


@pytest.fixture(scope='function')
def new_user():
    return User(username='administrantee',
                password='TEST PASSWORD',
                roles=[Role(name='user')])


@pytest.fixture(scope='function')
def new_user_2():
    return User(username='AnotherUser',
                password='TEST PASSWORD',
                roles=[Role(name='user')])


@pytest.fixture(scope='function')
def new_admin():
    return User(username='justuser',
                password='TEST PASSWORD',
                roles=[Role(name='user'), Role(name='admin')])


@pytest.fixture(scope='function')
def new_reservation(new_user, resource1):
    new_user.save()
    now = datetime.datetime.utcnow()
    duration = timedelta(minutes=60)

    return Reservation(
        user_id=new_user.id,
        title='TEST TITLE',
        description='TEST_DESCRIPTION',
        resource_id=resource1.id,
        start=now,
        end=now + duration,
    )


@pytest.fixture(scope='function')
def new_reservation_2(new_user, new_admin, resource1):
    new_user.save()
    new_admin.save()
    now = datetime.datetime.utcnow()
    duration = timedelta(minutes=60)

    return Reservation(
        user_id=new_admin.id,
        title='TEST TITLE',
        description='TEST_DESCRIPTION',
        resource_id=resource1.id,
        start=now,
        end=now + duration,
    )


@pytest.fixture(scope='function')
def past_reservation(new_user, resource1):
    new_user.save()
    start = datetime.datetime.utcnow() - timedelta(hours=5)
    duration = timedelta(minutes=60)

    return Reservation(
        user_id=new_user.id,
        title='TEST TITLE',
        description='TEST_DESCRIPTION',
        resource_id=resource1.id,
        start=start,
        end=start + duration,
    )


@pytest.fixture(scope='function')
def active_reservation(new_user, resource1):
    new_user.save()
    start = datetime.datetime.utcnow() - timedelta(hours=5)
    duration = timedelta(hours=10)

    return Reservation(
        user_id=new_user.id,
        title='TEST TITLE',
        description='TEST_DESCRIPTION',
        resource_id=resource1.id,
        start=start,
        end=start + duration,
    )


@pytest.fixture(scope='function')
def future_reservation(new_user, resource1):
    new_user.save()
    start = datetime.datetime.utcnow() + timedelta(hours=5)
    duration = timedelta(hours=10)

    return Reservation(
        user_id=new_user.id,
        title='TEST TITLE',
        description='TEST_DESCRIPTION',
        resource_id=resource1.id,
        start=start,
        end=start + duration,
    )


@pytest.fixture(scope='function')
def new_group():
    return Group(name='TestGroup1')


@pytest.fixture(scope='function')
def new_group_with_member(new_user):
    group = Group(name='TestGroup1')
    group.save()
    group.add_user(new_user)
    return group


@pytest.fixture(scope='function')
def resource1():
    resource = Resource(id='GPU-d38d4de3-85ee-e837-3d87-e8e2faeb6a63')

    resource.save()
    return resource


@pytest.fixture(scope='function')
def resource2():
    resource = Resource(id='GPU-d38d4de3-85ee-e837-3d87-e8e2faeb6a64', name='Custom name')
    resource.save()
    return resource


@pytest.fixture(scope='function')
def restriction():
    start_time = datetime.datetime.utcnow() + timedelta(minutes=5)
    end_time = start_time + timedelta(hours=8)
    restriction = Restriction(name='TestRestriction', starts_at=start_time, ends_at=end_time, is_global=False)
    restriction.save()
    return restriction


@pytest.fixture(scope='function')
def permissive_restriction(new_user):
    start_time = datetime.datetime.utcnow() - timedelta(days=10)
    end_time = None
    restriction = Restriction(name='PermissiveRestriction', starts_at=start_time, ends_at=end_time, is_global=True)
    restriction.apply_to_user(new_user)
    restriction.save()
    return restriction


@pytest.fixture(scope='function')
def active_schedule():
    schedule_expression = '1234567'
    start_time = datetime.time(0, 0, 0)
    end_time = datetime.time(23, 59, 59)
    schedule = RestrictionSchedule(schedule_days=schedule_expression, hour_start=start_time, hour_end=end_time)
    schedule.save()
    return schedule


@pytest.fixture(scope='function')
def inactive_schedule():
    today = str(datetime.datetime.utcnow().weekday() + 1)
    schedule_expression = '1234567'.replace(today, '')
    start_time = datetime.time(8, 0, 0)
    end_time = datetime.time(10, 0, 0)
    schedule = RestrictionSchedule(schedule_days=schedule_expression, hour_start=start_time, hour_end=end_time)
    schedule.save()
    return schedule

<<<<<<< HEAD
@pytest.fixture(scope='function')
def new_job():
    return Job(name='job_name',
                description='testDescription',
                user_id=1)
=======

@pytest.fixture(scope='function')
def new_job(new_user):
    new_user.save()
    job = Job(name='job_name',
              description='testDescription',
              user_id=1,
              status=JobStatus.not_running)
    job.save()
    return job


@pytest.fixture(scope='function')
def new_job_with_task(new_user, new_task):
    new_user.save()
    job = Job(name='job_name',
              description='testDescription',
              user_id=1,
              status=JobStatus.not_running)
    job.save()
    job.add_task(new_task)
    return job

>>>>>>> 85ff14da

@pytest.fixture(scope='function')
def new_task():
    task = Task(command='python command.py',
                hostname='localhost',
                status=TaskStatus.not_running)
    cmd_segment = CommandSegment(
        name='--batch_size',
        _segment_type=SegmentType.parameter
    )
    task.add_cmd_segment(cmd_segment, '32')
    task.save()
    return task


@pytest.fixture(scope='function')
def new_task_2():
    task = Task(command='python command2.py',
                hostname='remotehost',
                status=TaskStatus.not_running)
    cmd_segment = CommandSegment(
        name='--rank',
        _segment_type=SegmentType.parameter
    )
    task.add_cmd_segment(cmd_segment, '1')
    task.save()
    return task<|MERGE_RESOLUTION|>--- conflicted
+++ resolved
@@ -185,13 +185,6 @@
     schedule.save()
     return schedule
 
-<<<<<<< HEAD
-@pytest.fixture(scope='function')
-def new_job():
-    return Job(name='job_name',
-                description='testDescription',
-                user_id=1)
-=======
 
 @pytest.fixture(scope='function')
 def new_job(new_user):
@@ -215,7 +208,6 @@
     job.add_task(new_task)
     return job
 
->>>>>>> 85ff14da
 
 @pytest.fixture(scope='function')
 def new_task():
