from sqlalchemy import Column, Integer, String, ForeignKey, Enum, DateTime
from tensorhive.database import Base
from sqlalchemy.ext.hybrid import hybrid_property
from sqlalchemy.orm import relationship, backref
from tensorhive.models.CRUDModel import CRUDModel
from tensorhive.models.CommandSegment import SegmentType, CommandSegment, CommandSegment2Task
import enum
import logging
log = logging.getLogger(__name__)


class TaskStatus(enum.Enum):
    not_running = 1
    running = 2
    terminated = 3
    unsynchronized = 4


class Task(CRUDModel, Base):  # type: ignore
    __tablename__ = 'tasks'
    __public__ = ['id', 'user_id', 'hostname', 'pid', 'command', 'spawn_at', 'terminate_at']

    id = Column(Integer, primary_key=True, autoincrement=True)
<<<<<<< HEAD
    job_id = Column(Integer, ForeignKey('jobs.id', ondelete='CASCADE'))
    host = Column(String(40), nullable=False)
    pid = Column(Integer)
=======
    user_id = Column(Integer, ForeignKey('users.id', ondelete='CASCADE'))
    user = relationship(
        'User', backref=backref('tasks', passive_deletes=True, cascade='all, delete, delete-orphan'), lazy='subquery')
    hostname = Column(String(40), nullable=False)
    pid = Column(Integer, nullable=True)
>>>>>>> 68e1683d
    status = Column(Enum(TaskStatus), default=TaskStatus.not_running, nullable=False)
    command = Column(String(400), nullable=False)
    _cmd_segments = relationship('CommandSegment', secondary='cmd_segment2task', back_populates='_tasks')

    def __repr__(self):
<<<<<<< HEAD
        return '<Task id={id}, jobId={job_id}, name={host}, command={command}\n' \
            '\tpid={pid}, status={status}>'.format(
                id=self.id,
                job_id=self.job_id,
                host=self.host,
=======
        return '<Task id={id}, user={user}, name={hostname}, command={command}\n' \
            '\tpid={pid}, status={status}, spawn_at={spawn_at}, terminate_at={terminate_at}>'.format(
                id=self.id,
                user=self.user,
                hostname=self.hostname,
>>>>>>> 68e1683d
                command=self.command,
                pid=self.pid,
                status=self.status.name)

    def check_assertions(self):
        pass

<<<<<<< HEAD
    @hybrid_property
    def cmd_segments(self):
        return self._cmd_segments

    @hybrid_property
    def number_of_params(self):
        params = 0
        for segment in self.cmd_segments:
            if segment.segment_type == SegmentType.parameter:
                params = params + 1
        return params

    @hybrid_property
    def number_of_env_vars(self):
        env_variables = 0
        for segment in self.cmd_segments:
            if segment.segment_type == SegmentType.env_variable:
                env_variables = env_variables + 1
        return env_variables

    @hybrid_property
    def actual_command(self):
        for segment in self.cmd_segments:
            if segment.segment_type == SegmentType.actual_command:
                link = self.get_cmd_segment_link(segment)
                actual_command = link.value
                return actual_command
        return ''

    def update_command(self):
        command = ''
        start = - self.number_of_env_vars
        end = self.number_of_params + 1
        for i in range(start, end):
            link = CommandSegment2Task.query.filter(CommandSegment2Task.index == i,
                                                    CommandSegment2Task.task_id == self.id).one()
            cmd_segment = CommandSegment.query.filter(CommandSegment.id == link.cmd_segment_id).one()
            if i != start:
                command += ' '
            if cmd_segment.segment_type == SegmentType.actual_command:
                command += cmd_segment.name + link.value
            else:
                command += cmd_segment.name + '=' + link.value
        self.command = command

    def get_cmd_segment_link(self, cmd_segment: CommandSegment):
        """returns connection between task and its command segment"""
        if cmd_segment not in self.cmd_segments:
            raise Exception('Segment {cmd_segment} is not assigned to task {task}!'
                            .format(cmd_segment=cmd_segment, task=self))
        link = CommandSegment2Task.query.filter(CommandSegment2Task.cmd_segment_id == cmd_segment.id,
                                                CommandSegment2Task.task_id == self.id).one()
        return link

    def add_cmd_segment(self, cmd_segment: CommandSegment, value: String):
        if cmd_segment in self.cmd_segments:
            raise Exception('Segment {cmd_segment} is already assigned to task {task}!'
                            .format(cmd_segment=cmd_segment, task=self))
        self.cmd_segments.append(cmd_segment)
        self.save()
        link = self.get_cmd_segment_link(cmd_segment)
        if cmd_segment.segment_type == SegmentType.env_variable:
            setattr(link, '_index', -self.number_of_env_vars)
        elif cmd_segment.segment_type == SegmentType.parameter:
            setattr(link, '_index', self.number_of_params)
        elif cmd_segment.segment_type == SegmentType.actual_command:
            setattr(link, '_index', 0)
        setattr(link, '_value', value)

    def remove_cmd_segment(self, cmd_segment: CommandSegment):
        if cmd_segment not in self.cmd_segments:
            raise Exception('Segment {cmd_segment} is not assigned to task {task}!'
                            .format(cmd_segment=cmd_segment, task=self))
        link = self.get_cmd_segment_link(cmd_segment)
        removed_index = link.index
        self.cmd_segments.remove(cmd_segment)

        for segment in self.cmd_segments:
            link = self.get_cmd_segment_link(segment)
            if (cmd_segment.segment_type == SegmentType.env_variable):
                if (link.index < removed_index):
                    setattr(link, '_index', link.index + 1)
            else:
                if (link.index > removed_index):
                    setattr(link, '_index', link.index - 1)
        self.save()

    @property
    def as_dict(self):
        return {
            'id': self.id,
            'jobId': self.job_id,
            'hostname': self.host,
            'pid': self.pid,
            'status': self.status.name,
            'command': self.command
        }
=======
    def as_dict(self, include_private=None):
        ret = super(Task, self).as_dict(include_private=include_private)
        ret['status'] = self.status.name
        return ret
>>>>>>> 68e1683d
<|MERGE_RESOLUTION|>--- conflicted
+++ resolved
@@ -21,35 +21,19 @@
     __public__ = ['id', 'user_id', 'hostname', 'pid', 'command', 'spawn_at', 'terminate_at']
 
     id = Column(Integer, primary_key=True, autoincrement=True)
-<<<<<<< HEAD
     job_id = Column(Integer, ForeignKey('jobs.id', ondelete='CASCADE'))
-    host = Column(String(40), nullable=False)
+    hostname = Column(String(40), nullable=False)
     pid = Column(Integer)
-=======
-    user_id = Column(Integer, ForeignKey('users.id', ondelete='CASCADE'))
-    user = relationship(
-        'User', backref=backref('tasks', passive_deletes=True, cascade='all, delete, delete-orphan'), lazy='subquery')
-    hostname = Column(String(40), nullable=False)
-    pid = Column(Integer, nullable=True)
->>>>>>> 68e1683d
     status = Column(Enum(TaskStatus), default=TaskStatus.not_running, nullable=False)
     command = Column(String(400), nullable=False)
     _cmd_segments = relationship('CommandSegment', secondary='cmd_segment2task', back_populates='_tasks')
 
     def __repr__(self):
-<<<<<<< HEAD
-        return '<Task id={id}, jobId={job_id}, name={host}, command={command}\n' \
+        return '<Task id={id}, jobId={job_id}, name={hostname}, command={command}\n' \
             '\tpid={pid}, status={status}>'.format(
                 id=self.id,
                 job_id=self.job_id,
-                host=self.host,
-=======
-        return '<Task id={id}, user={user}, name={hostname}, command={command}\n' \
-            '\tpid={pid}, status={status}, spawn_at={spawn_at}, terminate_at={terminate_at}>'.format(
-                id=self.id,
-                user=self.user,
                 hostname=self.hostname,
->>>>>>> 68e1683d
                 command=self.command,
                 pid=self.pid,
                 status=self.status.name)
@@ -57,7 +41,6 @@
     def check_assertions(self):
         pass
 
-<<<<<<< HEAD
     @hybrid_property
     def cmd_segments(self):
         return self._cmd_segments
@@ -145,19 +128,8 @@
                     setattr(link, '_index', link.index - 1)
         self.save()
 
-    @property
-    def as_dict(self):
-        return {
-            'id': self.id,
-            'jobId': self.job_id,
-            'hostname': self.host,
-            'pid': self.pid,
-            'status': self.status.name,
-            'command': self.command
-        }
-=======
     def as_dict(self, include_private=None):
         ret = super(Task, self).as_dict(include_private=include_private)
+        ret['jobId'] = self.job_id
         ret['status'] = self.status.name
-        return ret
->>>>>>> 68e1683d
+        return ret