from sqlalchemy import Column, Integer, String, ForeignKey, Enum, DateTime
from tensorhive.database import Base
from sqlalchemy.ext.hybrid import hybrid_property
from sqlalchemy.orm import relationship, backref
from tensorhive.models.CRUDModel import CRUDModel
from tensorhive.models.CommandSegment import SegmentType, CommandSegment, CommandSegment2Task
import enum
import logging
log = logging.getLogger(__name__)


class TaskStatus(enum.Enum):
    not_running = 1
    running = 2
    terminated = 3
    unsynchronized = 4


class Task(CRUDModel, Base):  # type: ignore
    __tablename__ = 'tasks'
    __table_args__ = {'sqlite_autoincrement': True}
    __public__ = ['id', 'job_id', 'hostname', 'pid', 'command']

    id = Column(Integer, primary_key=True, autoincrement=True)
    job_id = Column(Integer, ForeignKey('jobs.id', ondelete='CASCADE'))
<<<<<<< HEAD
    host = Column(String(40), nullable=False)
=======
    hostname = Column(String(40), nullable=False)
>>>>>>> 85ff14da
    pid = Column(Integer)
    status = Column(Enum(TaskStatus), default=TaskStatus.not_running, nullable=False)
    command = Column(String(400), nullable=False)
    _cmd_segments = relationship('CommandSegment', secondary='cmd_segment2task', back_populates='_tasks')

    def __repr__(self):
<<<<<<< HEAD
        return '<Task id={id}, jobId={job_id}, name={host}, command={command}\n' \
            '\tpid={pid}, status={status}>'.format(
                id=self.id,
                job_id=self.job_id,
                host=self.host,
=======
        return '<Task id={id}, jobId={job_id}, name={hostname}, command={command}\n' \
            '\tpid={pid}, status={status}>'.format(
                id=self.id,
                job_id=self.job_id,
                hostname=self.hostname,
>>>>>>> 85ff14da
                command=self.command,
                pid=self.pid,
                status=self.status.name)

    def check_assertions(self):
        pass

    @hybrid_property
    def cmd_segments(self):
        return self._cmd_segments

    @hybrid_property
    def number_of_params(self):
        params = 0
        for segment in self.cmd_segments:
            if segment.segment_type == SegmentType.parameter:
                params = params + 1
        return params

    @hybrid_property
    def number_of_env_vars(self):
        env_variables = 0
        for segment in self.cmd_segments:
            if segment.segment_type == SegmentType.env_variable:
                env_variables = env_variables + 1
        return env_variables

    @hybrid_property
    def full_command(self):
        _full_command = ''
        start = - self.number_of_env_vars
        end = self.number_of_params + 1
        for i in range(start, 0):
            link = CommandSegment2Task.query.filter(CommandSegment2Task.index == (start - i - 1),
                                                    CommandSegment2Task.task_id == self.id).one()
            cmd_segment = CommandSegment.query.filter(CommandSegment.id == link.cmd_segment_id).one()
            _full_command += cmd_segment.name + '=' + link.value + ' '
        _full_command += self.command + ' '
        for i in range(1, end):
            link = CommandSegment2Task.query.filter(CommandSegment2Task.index == i,
                                                    CommandSegment2Task.task_id == self.id).one()
            cmd_segment = CommandSegment.query.filter(CommandSegment.id == link.cmd_segment_id).one()
            if link.value == '':
                _full_command += cmd_segment.name
            else:
                _full_command += cmd_segment.name + ' ' + link.value
            _full_command += ' '
        _full_command = _full_command[:-1]
        return _full_command

    def get_cmd_segment_link(self, cmd_segment: CommandSegment):
        """returns connection between task and its command segment"""
        if cmd_segment not in self.cmd_segments:
            raise Exception('Segment {cmd_segment} is not assigned to task {task}!'
                            .format(cmd_segment=cmd_segment, task=self))
        link = CommandSegment2Task.query.filter(CommandSegment2Task.cmd_segment_id == cmd_segment.id,
                                                CommandSegment2Task.task_id == self.id).one()
        return link

    def add_cmd_segment(self, cmd_segment: CommandSegment, value: String):
        if cmd_segment in self.cmd_segments:
            raise Exception('Segment {cmd_segment} is already assigned to task {task}!'
                            .format(cmd_segment=cmd_segment, task=self))
        self.cmd_segments.append(cmd_segment)
        self.save()
        link = self.get_cmd_segment_link(cmd_segment)
        if cmd_segment.segment_type == SegmentType.env_variable:
            setattr(link, '_index', -self.number_of_env_vars)
        elif cmd_segment.segment_type == SegmentType.parameter:
            setattr(link, '_index', self.number_of_params)
        setattr(link, '_value', value)

    def remove_cmd_segment(self, cmd_segment: CommandSegment):
        if cmd_segment not in self.cmd_segments:
            raise Exception('Segment {cmd_segment} is not assigned to task {task}!'
                            .format(cmd_segment=cmd_segment, task=self))
        link = self.get_cmd_segment_link(cmd_segment)
        removed_index = link.index
        self.cmd_segments.remove(cmd_segment)

        for segment in self.cmd_segments:
            link = self.get_cmd_segment_link(segment)
            if (cmd_segment.segment_type == SegmentType.env_variable):
                if (link.index < removed_index):
                    setattr(link, '_index', link.index + 1)
            else:
                if (link.index > removed_index):
                    setattr(link, '_index', link.index - 1)
        self.save()

    def as_dict(self, include_private=None):
        ret = super(Task, self).as_dict(include_private=include_private)
        ret['status'] = self.status.name
        try:
            envs_array = []
            params_array = []
            for cmd_segment in self.cmd_segments:
                link = self.get_cmd_segment_link(cmd_segment)
                segment = {
                    'name': cmd_segment.name,
                    'value': link.value,
                    'index': link.index
                }
                if cmd_segment.segment_type == SegmentType.env_variable:
                    envs_array.append(segment)
                elif cmd_segment.segment_type == SegmentType.parameter:
                    params_array.append(segment)
            ret['cmdsegments'] = {
                'envs': envs_array,
                'params': params_array
            }
        except Exception:
            ret['cmdsegments'] = []
        finally:
            return ret<|MERGE_RESOLUTION|>--- conflicted
+++ resolved
@@ -23,30 +23,18 @@
 
     id = Column(Integer, primary_key=True, autoincrement=True)
     job_id = Column(Integer, ForeignKey('jobs.id', ondelete='CASCADE'))
-<<<<<<< HEAD
-    host = Column(String(40), nullable=False)
-=======
     hostname = Column(String(40), nullable=False)
->>>>>>> 85ff14da
     pid = Column(Integer)
     status = Column(Enum(TaskStatus), default=TaskStatus.not_running, nullable=False)
     command = Column(String(400), nullable=False)
     _cmd_segments = relationship('CommandSegment', secondary='cmd_segment2task', back_populates='_tasks')
 
     def __repr__(self):
-<<<<<<< HEAD
-        return '<Task id={id}, jobId={job_id}, name={host}, command={command}\n' \
-            '\tpid={pid}, status={status}>'.format(
-                id=self.id,
-                job_id=self.job_id,
-                host=self.host,
-=======
         return '<Task id={id}, jobId={job_id}, name={hostname}, command={command}\n' \
             '\tpid={pid}, status={status}>'.format(
                 id=self.id,
                 job_id=self.job_id,
                 hostname=self.hostname,
->>>>>>> 85ff14da
                 command=self.command,
                 pid=self.pid,
                 status=self.status.name)
