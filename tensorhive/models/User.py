from passlib.hash import pbkdf2_sha256 as sha256
import datetime

from sqlalchemy import Column, Integer, String, DateTime
from sqlalchemy.orm import relationship, backref
from tensorhive.database import db_session, Base
from tensorhive.models.CRUDModel import CRUDModel
from sqlalchemy.orm.exc import MultipleResultsFound, NoResultFound
from sqlalchemy.orm import validates
from usernames import is_safe_username
from sqlalchemy.ext.hybrid import hybrid_property
import safe
import logging
import re
log = logging.getLogger(__name__)


class PASS_COMPLEXITY:
        TERRIBLE = 0
        SIMPLE = 1
        MEDIUM = 2
        STRONG = 3


class User(CRUDModel, Base):
    __tablename__ = 'users'
    id = Column(Integer, primary_key=True, autoincrement=True)
    username = Column(String(40), unique=True, nullable=False)
    email = Column(String(64), unique=False, nullable=False, server_default='<email_missing>')
    created_at = Column(DateTime, default=datetime.datetime.utcnow)
    reservations = relationship('Reservation', cascade='all,delete', backref=backref('user'))

    # Managed via property getters and setters
    _hashed_password = Column(String(120), nullable=False)
    _roles = relationship('Role', cascade='all,delete', backref=backref('user'))

    min_password_length = 8

    def check_assertions(self):
        # TODO Check if user has roles assigned
        pass
     
    def __repr__(self):
        return '<User id={id}, username={username} email={email}>'.format(
            id=self.id, 
            username=self.username,
            email=self.email)

    @hybrid_property
    def roles(self):
        return self._roles

    @roles.setter
    def roles(self, new_roles):
        self._roles = new_roles

    @hybrid_property
    def role_names(self):
        return [role.name for role in self._roles]

    def has_role(self, role_name):
        return bool(role_name in self.role_names)

    @hybrid_property
    def password(self):
        return self._hashed_password

    @password.setter
    def password(self, raw: str):
        result = safe.check(raw, length=self.min_password_length, freq=0, min_types=1, level=PASS_COMPLEXITY.TERRIBLE)
        assert result, 'Incorrect password, reason: {}'.format(result.message)
        self._hashed_password = sha256.hash(raw)

    @validates('username')
    def validate_username(self, key, username):
        assert is_safe_username(username), 'Username unsafe'
        assert 2 < len(username) < 16, 'Username must be between 3 and 15 characters long'
        return username

    @validates('email')
    def validate_email(self, key, email):
        assert re.search("[@.]", email), 'Email not correct'
        assert 3 < len(email) < 64, 'Email must be between 3 and 64 characters long'
        return email

    @classmethod
    def find_by_username(cls, username):
        try:
            result = db_session.query(cls).filter_by(username=username).one()
        except MultipleResultsFound as e:
            # Theoretically cannot happen because of model built-in constraints
            msg = 'Multiple users with identical usernames has been found!'
            log.critical(msg)
            raise MultipleResultsFound(msg)
        except NoResultFound as e:
            msg = 'There is no user with username={}!'.format(username)
            log.warning(msg)
            raise NoResultFound(msg)
        else:
            return result

    @property
    def as_dict(self):
        '''Serializes model instance into dict (which is interpreted as json automatically)'''
<<<<<<< HEAD
        return {
            'id': self.id,
            'username': self.username,
            'email': self.email,
            'createdAt': self.created_at.isoformat()
        }
=======
        try:
            roles = self.role_names
        except Exception as e:
            roles = []
        finally:
            return {
                'id': self.id,
                'username': self.username,
                'createdAt': self.created_at.isoformat(),
                'roles':  roles
            }

>>>>>>> 55c95d3d

    @staticmethod
    def verify_hash(password, hash):
        return sha256.verify(password, hash)
<|MERGE_RESOLUTION|>--- conflicted
+++ resolved
@@ -102,14 +102,6 @@
     @property
     def as_dict(self):
         '''Serializes model instance into dict (which is interpreted as json automatically)'''
-<<<<<<< HEAD
-        return {
-            'id': self.id,
-            'username': self.username,
-            'email': self.email,
-            'createdAt': self.created_at.isoformat()
-        }
-=======
         try:
             roles = self.role_names
         except Exception as e:
@@ -119,10 +111,10 @@
                 'id': self.id,
                 'username': self.username,
                 'createdAt': self.created_at.isoformat(),
-                'roles':  roles
+                'roles':  roles,
+                'email': self.email
             }
 
->>>>>>> 55c95d3d
 
     @staticmethod
     def verify_hash(password, hash):
