--- conflicted
+++ resolved
@@ -118,14 +118,8 @@
                 self.ends_at > Reservation.starts_at
             ),
             # Case concerns the same resource
-<<<<<<< HEAD
         ).filter(Reservation.id != self.id)\
          .filter(Reservation.protected_resource_id == self.protected_resource_id).first()
-=======
-            Reservation.protected_resource_id == self.protected_resource_id
-        ).filter(Reservation.id != self.id)\
-            .filter(Reservation.protected_resource_id == self.protected_resource_id).first()
->>>>>>> 8e1e609c
 
     @classmethod
     def filter_by_uuids_and_time_range(cls, uuids: List[str], start: datetime.datetime, end: datetime.datetime):
