--- conflicted
+++ resolved
@@ -112,7 +112,6 @@
 
     def would_interfere(self):
         return Reservation.query.filter(
-<<<<<<< HEAD
             # Two events overlap in time domain
             and_(
                 self.starts_at < Reservation.ends_at,
@@ -122,17 +121,9 @@
             Reservation.protected_resource_id == self.protected_resource_id
         ).filter(Reservation.id != self.id)\
             .filter(Reservation.protected_resource_id == self.protected_resource_id).first()
-=======
-                # Two events overlap in time domain
-                and_(
-                    self.starts_at < Reservation.ends_at,
-                    self.ends_at > Reservation.starts_at
-                ),
-                # Case concerns the same resource
 
             ).filter(Reservation.id != self.id)\
                 .filter(Reservation.protected_resource_id == self.protected_resource_id).first()
->>>>>>> 5f6981df
 
     @classmethod
     def filter_by_uuids_and_time_range(cls, uuids: List[str], start: datetime.datetime, end: datetime.datetime):
