from gunicorn.app.base import BaseApplication
from flask import Flask, render_template
from flask_cors import CORS
import tensorhive
from tensorhive.config import APP_SERVER, API_SERVER, API
from tensorhive.core.utils.colors import green
import json
import tensorhive
from pathlib import PosixPath
import logging
log = logging.getLogger(__name__)

app = Flask(__name__,
            static_folder='./dist/static',
            template_folder='./dist')
CORS(app)


@app.route('/', defaults={'path': ''})
@app.route('/<path:path>')
def catch_all(path):
    return render_template('index.html')


class GunicornStandaloneApplication(BaseApplication):
    '''
    Refactored version of http://docs.gunicorn.org/en/stable/custom.html
    It allows to lauch gunicorn server outside the command line
    '''

    def __init__(self, app, options={}):
        self.options = options
        self.application = app
        super().__init__()

    def load_config(self):
        for key, value in self.options.items():
            if key in self.cfg.settings and value is not None:
                self.cfg.set(key.lower(), value)

    def load(self):
        return self.application


def _inject_api_endpoint_to_app():
    '''
    Allows for changing API URL that web app is sending requests to.
    Web app expects API URL to be specified in `config.json`.
    The file must not exist, it will be created automatically if needed.
    '''
    try:
        web_app_json_config_path = PosixPath(__file__).parent / 'dist/static/config.json'
        data = {
            'apiPath': 'http://{}:{}/{}'.format(
                API_SERVER.HOST,
                API_SERVER.PORT,
                API.URL_PREFIX),
            'version': tensorhive.__version__,
            'apiVersion': API.VERSION
<<<<<<< HEAD
=======

>>>>>>> 35fe137d
        }
        # Overwrite current file content/create file if it does not exist
        with open(str(web_app_json_config_path), 'w') as json_file:
            json.dump(data, json_file)
    except IOError as e:
        log.error('Could inject API endpoint URL, reason: ' + str(e))
    except Exception as e:
        log.critical('Unknown error: ' + str(e))
    else:
        log.debug('API URL injected successfully: {}'.format(data))


def start_server():
    _inject_api_endpoint_to_app()
    log.info('[⚙] Starting Vue web app with {} backend'.format(
        APP_SERVER.BACKEND))

    if APP_SERVER.BACKEND == 'gunicorn':
        options = {
            'bind': '{addr}:{port}'.format(addr=APP_SERVER.HOST, port=APP_SERVER.PORT),
            'workers': APP_SERVER.WORKERS,
            'loglevel': APP_SERVER.LOG_LEVEL
        }
        log.info(green('[✔] Web App avaliable at: http://' + options['bind']))
        GunicornStandaloneApplication(app, options).run()
    else:
        raise NotImplementedError('Selected backend is not supported yet.')


if __name__ == '__main__':
    start_server()<|MERGE_RESOLUTION|>--- conflicted
+++ resolved
@@ -57,10 +57,6 @@
                 API.URL_PREFIX),
             'version': tensorhive.__version__,
             'apiVersion': API.VERSION
-<<<<<<< HEAD
-=======
-
->>>>>>> 35fe137d
         }
         # Overwrite current file content/create file if it does not exist
         with open(str(web_app_json_config_path), 'w') as json_file:
