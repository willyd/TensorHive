from gunicorn.app.base import BaseApplication
from flask import Flask, render_template
from flask_cors import CORS
from tensorhive.config import APP_SERVER
<<<<<<< HEAD
import webbrowser
=======
from tensorhive.core.utils.colors import green
>>>>>>> cde9325e
import logging
log = logging.getLogger(__name__)

app = Flask(__name__,
            static_folder='./dist/static',
            template_folder='./dist')
CORS(app)


@app.route('/', defaults={'path': ''})
@app.route('/<path:path>')
def catch_all(path):
    return render_template('index.html')


class GunicornStandaloneApplication(BaseApplication):
    '''
    Refactored version of http://docs.gunicorn.org/en/stable/custom.html
    It allows to lauch gunicorn server outside the command line
    '''

    def __init__(self, app, options={}):
        self.options = options
        self.application = app
        super().__init__()

    def load_config(self):
        for key, value in self.options.items():
            if key in self.cfg.settings and value is not None:
                self.cfg.set(key.lower(), value)

    def load(self):
        return self.application


def start_server():
    log.info('[⚙] Starting Vue web app with {} backend'.format(
        APP_SERVER.BACKEND))
    
    if APP_SERVER.BACKEND == 'gunicorn':
        options = {
            'bind': '{addr}:{port}'.format(addr=APP_SERVER.HOST, port=APP_SERVER.PORT),
            'workers': APP_SERVER.WORKERS,
            'loglevel': APP_SERVER.LOG_LEVEL
        }
<<<<<<< HEAD
        URL = 'http://' + options['bind']
        log.info('[✔] Web App avaliable at: ' + URL)
        webbrowser.open_new_tab(URL)
=======
        log.info(green('[✔] Web App available at: http://{} '.format(options['bind'])))
>>>>>>> cde9325e
        GunicornStandaloneApplication(app, options).run()
    else:
        raise NotImplementedError('Selected backend is not supported yet.')


if __name__ == '__main__':
    start_server()<|MERGE_RESOLUTION|>--- conflicted
+++ resolved
@@ -2,11 +2,8 @@
 from flask import Flask, render_template
 from flask_cors import CORS
 from tensorhive.config import APP_SERVER
-<<<<<<< HEAD
 import webbrowser
-=======
 from tensorhive.core.utils.colors import green
->>>>>>> cde9325e
 import logging
 log = logging.getLogger(__name__)
 
@@ -52,13 +49,9 @@
             'workers': APP_SERVER.WORKERS,
             'loglevel': APP_SERVER.LOG_LEVEL
         }
-<<<<<<< HEAD
         URL = 'http://' + options['bind']
-        log.info('[✔] Web App avaliable at: ' + URL)
+        log.info(green('[✔] Web App avaliable at: ' + URL))
         webbrowser.open_new_tab(URL)
-=======
-        log.info(green('[✔] Web App available at: http://{} '.format(options['bind'])))
->>>>>>> cde9325e
         GunicornStandaloneApplication(app, options).run()
     else:
         raise NotImplementedError('Selected backend is not supported yet.')
