--- conflicted
+++ resolved
@@ -189,10 +189,7 @@
     failure:
       state: Unable to terminate, {reason}
       exit_code: Accepted, but termination operation did not succeed (op. exit_code was not 0)
-<<<<<<< HEAD
-=======
       connection: Cannot connect, unable to terminate task, {reason}
->>>>>>> 85ff14da
 job:
   not_found: Job has not been found
   all:
