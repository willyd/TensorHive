--- conflicted
+++ resolved
@@ -40,13 +40,6 @@
         log.critical(e)
         content, status = {'msg': G['internal_error']}, 500
     else:
-<<<<<<< HEAD
-        content = {'msg': G['bad_request']}
-        status = 400
-
-    return content, status
-=======
         content, status = {'msg': R['update']['success'], 'reservation': reservation.as_dict}, 201
     finally:
-        return content, status
->>>>>>> ac000650
+        return content, status