from tensorhive.models.Task import Task, TaskStatus
from tensorhive.models.CommandSegment import CommandSegment, CommandSegment2Task, SegmentType
from tensorhive.models.User import User
from tensorhive.models.Job import Job
<<<<<<< HEAD
from tensorhive.core import task_nursery, ssh
from tensorhive.utils.DateUtils import DateUtils
=======
from tensorhive.core import task_nursery
>>>>>>> 85ff14da
from tensorhive.core.task_nursery import SpawnError, ExitCodeError
from pssh.exceptions import ConnectionErrorException, AuthenticationException, UnknownHostException
from flask_jwt_extended import jwt_required, get_jwt_identity, get_jwt_claims
from sqlalchemy.orm.exc import NoResultFound
from tensorhive.config import API
from functools import wraps
from typing import Optional, Callable, Any, Dict, Tuple, List
from datetime import datetime, timedelta
from stringcase import snakecase
import logging

log = logging.getLogger(__name__)
TASK = API.RESPONSES['task']
SSH = API.RESPONSES['ssh']
SCREEN_SESSIONS = API.RESPONSES['screen-sessions']
GENERAL = API.RESPONSES['general']
"""
This module contains two kinds of controllers:
- production-ready with authorization and authentication
- unprotected core business logic that can be used anywhere

My goal was to separate authorization from controllers' logic, so that
manual and automatic testing doesn't require patching Flask context
(@jwt_required breaks a lot of things)

In before: some controller MUST have camelCased arguments in order to keep up with API.
They are aliased to snake_case immediately inside controller body.
Connexion has this feature under the hood but it does not always work as it should (only in simple cases)
"""

# Typing aliases
Content = Dict[str, Any]
HttpStatusCode = int
TaskId = int
JobId = int


def synchronize(task_id: TaskId) -> None:
    """Updates the state of a Task object stored in database.

    It compares current db record with list of active screen session (their pids in general)
    on node defined by that record (task.user.username@task.host).

    If task_nursery is unable to fetch active screen sessions then
    the new state is always set to unsynchronized.

    If task.pid is not alive (db record is outdated), then it
    makes transition from last known state to a new state:

    state before sync   => state applied after sync
    -----------------------------------------------
    running             => terminated
    unsynchronized      => not_running

    On every state transition job status is synchronized too
    """
    log.debug('Syncing Task {}...'.format(task_id))
    try:
        task = Task.get(task_id)
        parent_job = Job.get(task.job_id)
<<<<<<< HEAD
        assert task.host, 'hostname is empty'
        assert parent_job.user, 'user does not exist'
        active_sessions_pids = task_nursery.running(host=task.host, user=parent_job.user.username)
=======
        assert task.hostname, 'hostname is empty'
        assert parent_job.user, 'user does not exist'
        active_sessions_pids = task_nursery.running(host=task.hostname, user=parent_job.user.username)
>>>>>>> 85ff14da
    except NoResultFound:
        # This exception must be handled within try/except block when using Task.get()
        # In other words, methods decorated with @synchronize_task_record must handle this case by themselves!
        log.warning(
            'Task {} could not be found (also synchronized). Failing without taking any action...'.format(task_id))
        pass
    except (AssertionError, Exception) as e:
        # task_nursery.running pssh exceptions are also catched here
        log.error('Unable to synchronize Task {}, reason: {}'.format(task_id, e))
        log.debug('Task {} status was: {}'.format(task_id, task.status.name))
        task.status = TaskStatus.unsynchronized
        task.save()
        parent_job.synchronize_status(task.status)
        log.debug('Task {} is now: {}'.format(task_id, task.status.name))
    else:
        log.debug('[BEFORE SYNC] Task {} status was: {}'.format(task_id, task.status.name))
        change_status_msg = '[AFTER SYNC] Task {id} is now: {curr_status}'
        if task.pid not in active_sessions_pids:
            if task.status is TaskStatus.running:
                task.status = TaskStatus.terminated
                log.debug(change_status_msg.format(id=task_id, curr_status=task.status.name))
            if task.status is TaskStatus.unsynchronized:
                task.status = TaskStatus.not_running
                log.debug(change_status_msg.format(id=task_id, curr_status=task.status.name))
            task.pid = None
            task.save()
            parent_job.synchronize_status(task.status)


def synchronize_task_record(func: Callable) -> Callable:
    """Decorated function MUST CONTAIN task id (int), function can take more arguments though.

    In case when task.id could not be obtained from wrapped function's arguments,
    synchronization will be aborted, but it won't affect wrapped function (silent fail).
    """

    @wraps(func)
    def sync_wrapper(*args, **kwargs):
        try:
            task_id = args[0]
        except IndexError:
            task_id = kwargs.get('id') or kwargs.get('task_id') or kwargs.get('taskId')

        if task_id:
            synchronize(task_id)
        else:
            log.critical('Synchronization aborted!')
            log.critical('Task id not found in {}(), args: {}, kwargs: {}'.format(func.__name__, args, kwargs))
        return func(*args, **kwargs)

    return sync_wrapper


# Controllers
<<<<<<< HEAD
# POST jobs/{job_id}/tasks
=======
# POST /jobs/{job_id}/tasks
>>>>>>> 85ff14da
@jwt_required
def create(task: Dict[str, Any], job_id: JobId) -> Tuple[Content, HttpStatusCode]:
    try:
        # User is not allowed to create task for someone else
        job = Job.query.filter(Job.id == job_id).one()
        assert job.user_id == get_jwt_identity()
    except NoResultFound:
        content, status = {'msg': TASK['not_found']}, 404
    except AssertionError:
        content, status = {'msg': GENERAL['unprivileged']}, 403
    else:
        content, status = business_create(task, job_id)
    finally:
        return content, status


# GET /tasks/{id}
@jwt_required
def get(id: TaskId) -> Tuple[Content, HttpStatusCode]:
    try:
        task = Task.get(id)
        parent_job = Job.get(task.job_id)
        assert get_jwt_identity() == parent_job.user_id or is_admin()
    except NoResultFound:
        content, status = {'msg': TASK['not_found']}, 404
    except AssertionError:
        content, status = {'msg': GENERAL['unprivileged']}, 403
    else:
        content, status = business_get(id)
    finally:
        return content, status


<<<<<<< HEAD
#  GET jobs/{job_id}/tasks?syncAll=1
@jwt_required
def get_all(job_id: JobId, syncAll: Optional[bool]) -> Tuple[Content, HttpStatusCode]:
    sync_all = syncAll
    # temporary solution
    sync_all = True
    job_id = jobId
    try:
        job = Job.query.filter(Job.id == job_id).one()
        assert get_jwt_identity() == job.user_id or is_admin()
=======
#  GET /tasks?jobId=1?syncAll=1
@jwt_required
def get_all(jobId: Optional[JobId], syncAll: Optional[bool]) -> Tuple[Content, HttpStatusCode]:
    sync_all = syncAll
    sync_all = True
    job_id = jobId
    try:
        if job_id is not None:
            job = Job.query.filter(Job.id == job_id).one()
            assert get_jwt_identity() == job.user_id or is_admin()
>>>>>>> 85ff14da
    except NoResultFound:
        content, status = {'msg': TASK['not_found']}, 404
    except AssertionError:
        content, status = {'msg': GENERAL['unprivileged']}, 403
    else:
        content, status = business_get_all(job_id, sync_all)
    finally:
        return content, status


# PUT /tasks/{id}
@jwt_required
def update(id: TaskId, newValues: Dict[str, Any]) -> Tuple[Content, HttpStatusCode]:
    try:
        task = Task.get(id)
        parent_job = Job.get(task.job_id)
        assert parent_job.user_id == get_jwt_identity(), 'Not an owner'
    except NoResultFound:
        content, status = {'msg': TASK['not_found']}, 404
    except AssertionError:
        content, status = {'msg': GENERAL['unprivileged']}, 403
    else:
        content, status = business_update(id, newValues)
    finally:
        return content, status


# DELETE /tasks/{id}
@jwt_required
def destroy(id: TaskId) -> Tuple[Content, HttpStatusCode]:
    try:
        task = Task.get(id)
        parent_job = Job.get(task.job_id)
        assert parent_job.user_id == get_jwt_identity(), 'Not an owner'
    except NoResultFound:
        content, status = {'msg': TASK['not_found']}, 404
    except AssertionError:
        content, status = {'msg': GENERAL['unprivileged']}, 403
    else:
        content, status = business_destroy(id)
    finally:
        return content, status


# GET /tasks/{id}/log
@jwt_required
def get_log(id: TaskId, tail: bool) -> Tuple[Content, HttpStatusCode]:
    try:
        task = Task.get(id)
        parent_job = Job.get(task.job_id)
        assert get_jwt_identity() == parent_job.user_id or is_admin()
    except NoResultFound:
        content, status = {'msg': TASK['not_found']}, 404
    except AssertionError:
        content, status = {'msg': GENERAL['unprivileged']}, 403
    else:
        content, status = business_get_log(id, tail)
    finally:
        return content, status


# Business logic


<<<<<<< HEAD
def business_get_all(job_id: JobId, sync_all: Optional[bool]) -> Tuple[Content, HttpStatusCode]:
    """Fetches all Task records within specific job.
=======
def business_get_all(job_id: Optional[JobId], sync_all: Optional[bool]) -> Tuple[Content, HttpStatusCode]:
    """Fetches all Task records or those within specific job.
>>>>>>> 85ff14da
    Allows for synchronizing state of each Task out-of-the-box.

    In typical scenario API client would want to get all records without sync and
    then run sync each records individually.
    """
    try:
<<<<<<< HEAD
=======
        # Temporary solution with sync_all
        sync_all = True
>>>>>>> 85ff14da
        tasks = []
        if job_id is not None:
            tasks = Task.query.filter(Task.job_id == job_id).all()
        else:
            user_id = get_jwt_identity()
            if user_id is not None:
                jobs = Job.query.filter(Job.user_id == user_id).all()
                for job in jobs:
                    job_tasks = Task.query.filter(Task.job_id == job.id).all()
                    tasks.extend(job_tasks)

        # Wanted to decouple syncing from dict conversion with 2 oneliners (using list comprehension),
        # but this code is O(n) instead of O(2n)
        results = []
        for task in tasks:
            if sync_all:
                synchronize(task.id)
            results.append(task.as_dict())
        return {'msg': TASK['all']['success'], 'tasks': results}, 200
    except AssertionError:
        return {'msg': GENERAL['unprivileged']}, 403
<<<<<<< HEAD

=======
>>>>>>> 85ff14da

def business_create(task: Dict[str, Any], job_id: JobId) -> Tuple[Content, HttpStatusCode]:
    """ Creates new Task db record under the given parent job
    and new db records for given command segments of that task.

<<<<<<< HEAD
    """
    try:
        new_task = Task(
            host=task['hostname'],
            command=task['command'])
        # parent job
        parent_job = Job.query.filter(Job.id == job_id).one()

        for segment in task['cmdsegments']['envs']:
            new_segment = CommandSegment.query.filter(CommandSegment.segment_type == SegmentType.env_variable,
                                                      CommandSegment.name == segment['name']).first()
            if (new_segment is None):
                new_segment = CommandSegment(
                    name=segment['name'],
                    _segment_type=SegmentType.env_variable)
            new_task.add_cmd_segment(new_segment, segment['value'])
=======
def business_create(task: Dict[str, Any], job_id: JobId) -> Tuple[Content, HttpStatusCode]:
    """ Creates new Task db record under the given parent job
    and new db records for given command segments of that task.
    """
    try:
        new_task = Task(
            hostname=task['hostname'],
            command=task['command'])
        parent_job = Job.query.filter(Job.id == job_id).one()
>>>>>>> 85ff14da
        for segment in task['cmdsegments']['params']:
            new_segment = CommandSegment.query.filter(CommandSegment.segment_type == SegmentType.parameter,
                                                      CommandSegment.name == segment['name']).first()
            if (new_segment is None):
                new_segment = CommandSegment(
                    name=segment['name'],
                    _segment_type=SegmentType.parameter)
            new_task.add_cmd_segment(new_segment, segment['value'])
        for segment in task['cmdsegments']['envs']:
            new_segment = CommandSegment.query.filter(CommandSegment.segment_type == SegmentType.env_variable,
                                                      CommandSegment.name == segment['name']).first()
            if (new_segment is None):
                new_segment = CommandSegment(
                    name=segment['name'],
                    _segment_type=SegmentType.env_variable)
            new_task.add_cmd_segment(new_segment, segment['value'])

        new_task.save()
<<<<<<< HEAD
        parent_job.add_task(new_task)        
    except ValueError:
        # Invalid string format for datetime
        content, status = {'msg': GENERAL['bad_request']}, 422
=======
        parent_job.add_task(new_task)
>>>>>>> 85ff14da
    except KeyError:
        # At least one of required fields was not present
        content, status = {'msg': GENERAL['bad_request']}, 422
    except AssertionError as e:
        content, status = {'msg': TASK['create']['failure']['invalid'].format(reason=e)}, 422
    except Exception as e:
        log.critical(e)
        content, status = {'msg': GENERAL['internal_error']}, 500
    else:
        content, status = {'msg': TASK['create']['success'], 'task': new_task.as_dict()}, 201
    finally:
        return content, status


@synchronize_task_record
def business_get(id: TaskId) -> Tuple[Content, HttpStatusCode]:
    """Fetches one Task db record"""
    try:
        task = Task.get(id)
    except NoResultFound:
        content, status = {'msg': TASK['not_found']}, 404
    except Exception as e:
        log.critical(e)
        content, status = {'msg': GENERAL['internal_error']}, 500
    else:
        content, status = {'msg': TASK['get']['success'], 'task': task.as_dict()}, 200
    finally:
        return content, status


def business_update(id: TaskId, newValues: Dict[str, Any]) -> Tuple[Content, HttpStatusCode]:
    """Updates certain fields of a Task db record, including command field and segments."""
    try:
        new_values = newValues
        task = Task.get(id)
<<<<<<< HEAD
=======
        assert task.status is not TaskStatus.running, "Cannot update task which is already running"
>>>>>>> 85ff14da
        for key, value in new_values.items():
            if key == 'hostname':
                setattr(task, key, value)
            elif key == 'command':
                setattr(task, key, value)
            elif key == 'cmdsegments':
                # FIXME Somehow the loop doesn't get all of the elements by the first time
                # but repeating it cleares it
                for segment in task.cmd_segments:
                    task.remove_cmd_segment(segment)
                for segment in task.cmd_segments:
                    task.remove_cmd_segment(segment)
                for segment in new_values['cmdsegments']['envs']:
                    new_segment = CommandSegment.query.filter(CommandSegment.segment_type == SegmentType.env_variable,
                                                              CommandSegment.name == segment['name']).first()
                    if (new_segment is None):
                        new_segment = CommandSegment(
                            name=segment['name'],
                            _segment_type=SegmentType.env_variable)
                    task.add_cmd_segment(new_segment, segment['value'])
                for segment in new_values['cmdsegments']['params']:
                    new_segment = CommandSegment.query.filter(CommandSegment.segment_type == SegmentType.parameter,
                                                              CommandSegment.name == segment['name']).first()
                    if (new_segment is None):
                        new_segment = CommandSegment(
                            name=segment['name'],
                            _segment_type=SegmentType.parameter)
                    task.add_cmd_segment(new_segment, segment['value'])
        task.save()
    except NoResultFound:
        content, status = {'msg': TASK['not_found']}, 404
    except AssertionError as e:
        content, status = {'msg': TASK['update']['failure']['assertions'].format(reason=e)}, 422
    except Exception as e:
        log.critical(e)
        content, status = {'msg': GENERAL['internal_error']}, 500
    else:
        content, status = {'msg': TASK['update']['success'], 'task': task.as_dict()}, 201
    finally:
        return content, status


@synchronize_task_record
def business_destroy(id: TaskId) -> Tuple[Content, HttpStatusCode]:
    """Deletes a Task db record. Requires terminating task manually in advance.
<<<<<<< HEAD
    
=======

>>>>>>> 85ff14da
    All of the m-n relationship links (task-cmd_segment) are deleted too
    Have to delete unwanted command segments (no task attached) manually
    """
    try:
        task = Task.get(id)
        cmd_segments = task.cmd_segments
        assert task.status is not TaskStatus.running, 'must be terminated first'
        task.destroy()
        for segment in cmd_segments:
            if len(segment.tasks) == 0:
                segment.destroy()
    except NoResultFound:
        content, status = {'msg': TASK['not_found']}, 404
    except AssertionError as e:
        content, status = {'msg': TASK['delete']['failure']['assertions'].format(reason=e)}, 422
    except Exception:
        content, status = {'msg': GENERAL['internal_error']}, 500
    else:
        content, status = {'msg': TASK['delete']['success']}, 200
    finally:
        return content, status


# TODO Disable this endpoint later, return 403 Forbidden
# GET /screen-sessions?username=foo&hostname=bar
def screen_sessions(username: str, hostname: str) -> Tuple[Content, HttpStatusCode]:
    """Returns pids of running `screen` sessions.

    This endpoint is for purely development purposes,
    currently there's no need to use it.
    """
    try:
        assert username and hostname, 'parameters must not be empty'
        pids = task_nursery.running(host=hostname, user=username)
    except AssertionError as e:
        content, status = {'msg': SCREEN_SESSIONS['failure']['assertions'].format(reason=e)}, 422
    except (ConnectionErrorException, AuthenticationException, UnknownHostException) as e:
        content, status = {'msg': SSH['failure']['connection'].format(reason=e)}, 500
    except Exception as e:
        log.critical(e)
        content, status = {'msg': GENERAL['internal_error']}, 500
    else:
        # FIXME
        content, status = {'msg': SCREEN_SESSIONS['success'], 'pids': pids}, 200
    finally:
        return content, status


@synchronize_task_record
def business_spawn(id: TaskId) -> Tuple[Content, HttpStatusCode]:
    """Spawns command stored in Task db record (task.full_command).
<<<<<<< HEAD

=======
>>>>>>> 85ff14da
    It won't allow for spawning task which is currently running (sync + status check).
    If spawn operation has succeeded then `running` status is set.
    """
    try:
        task = Task.get(id)
        parent_job = Job.get(task.job_id)
        assert task.status is not TaskStatus.running, 'task is already running'
        assert task.full_command, 'command is empty'
        assert task.hostname, 'hostname is empty'
        assert parent_job.user, 'user does not exist'

        pid = task_nursery.spawn(task.full_command,
                                 task.hostname,
                                 parent_job.user.username,
                                 name_appendix=str(task.id))
        task.pid = pid
        task.status = TaskStatus.running
        task.save()
    except NoResultFound:
        content, status = {'msg': TASK['not_found']}, 404
    except AssertionError as e:
        content, status = {'msg': TASK['spawn']['failure']['assertions'].format(reason=e)}, 422
    except SpawnError as e:
        log.warning(e)
        content, status = {'msg': TASK['spawn']['failure']['backend'].format(reason=e)}, 500
    except Exception as e:
        log.critical(e)
        content, status = {'msg': GENERAL['internal_error']}, 500
    else:
        log.info('Task {} is now: {}'.format(task.id, task.status.name))
        content, status = {'msg': TASK['spawn']['success'], 'pid': pid}, 200
    finally:
        return content, status


@synchronize_task_record
def business_terminate(id: TaskId, gracefully: Optional[bool] = True) -> Tuple[Content, HttpStatusCode]:
    """Sends SIGINT (default) or SIGKILL to process with pid that is stored in Task db record.

    In order to send SIGKILL, pass `gracefully=False` to `terminate` function.
    Note that:
    1) `exit_code` is related to executing kill operation, not killed process.
    2) termination signal should be respected by most processes, however this
        function does not guarantee stoping the process!
    """
    try:
        task = Task.get(id)
        assert task.status is TaskStatus.running, 'only running tasks can be terminated'
        assert task.pid, 'task has no pid assigned'  # It means there's inconsistency
        parent_job = Job.get(task.job_id)

        # gracefully:
        # True -> interrupt (allows output to be flushed into log file)
        # None -> terminate (works almost every time, but losing output that could be produced before closing)
        # False -> kill (similar to above, but success is almost guaranteed)
<<<<<<< HEAD
        exit_code = task_nursery.terminate(task.pid, task.host, parent_job.user.username, gracefully=gracefully)
=======
        exit_code = task_nursery.terminate(task.pid, task.hostname, parent_job.user.username, gracefully=gracefully)
>>>>>>> 85ff14da

        if exit_code != 0:
            raise ExitCodeError('operation exit code is not 0')

        # Note: Code below is unsafe, because interrupt and terminate does not guarantee success.
        # It's better to let synchhronization update this (via comparison with screen sessions)
        # (Unsafe section) Original comment: Allow to spawn that task again
        # task.pid = None
        # task.status = TaskStatus.terminated

        task.save()
    except NoResultFound:
        content, status = {'msg': TASK['not_found']}, 404
    except ExitCodeError:
        content, status = {'msg': TASK['terminate']['failure']['exit_code'], 'exit_code': exit_code}, 202
    except AssertionError as e:
        content, status = {'msg': TASK['terminate']['failure']['state'].format(reason=e)}, 409
    except ConnectionErrorException as e:
        content, status = {'msg': TASK['failure']['connection'].format(reason=e)}, 500
    except Exception as e:
        log.critical(e)
        content, status = {'msg': GENERAL['internal_error']}, 500
    else:
        content, status = {'msg': TASK['terminate']['success'], 'exit_code': exit_code}, 200
    finally:
        return content, status


def business_get_log(id: TaskId, tail: bool) -> Tuple[Content, HttpStatusCode]:
    """Fetches log file created by spawned task (output redirection).

    It relies on reading files located on filesystem, via connection with `parent_job.user.username@task.host`
    If file does not exist there's no way to fetch it from database (currently).
    File names must be named in one fashion (standard defined in `task_nursery.fetch_log`,
    currently: `task_<id>.log`). Renaming them manually will lead to inconsistency or 'Not Found' errors.

    `tail` argument allows for returning only the last few lines (10 is default for `tail` program).
    For more details, see,: `task_nursery.fetch_log`.
    """
    try:
        task = Task.get(id)
        parent_job = Job.query.filter(task.job_id).one()
        assert task.hostname, 'hostname is empty'
        assert parent_job.user, 'user does not exist'
        output_gen, log_path = task_nursery.fetch_log(task.hostname, parent_job.user.username, task.id, tail)
    except NoResultFound:
        content, status = {'msg': TASK['not_found']}, 404
    except ExitCodeError as e:
        content, status = {'msg': TASK['get_log']['failure']['not_found'].format(location=e)}, 404
    except AssertionError as e:
        content, status = {'msg': TASK['get_log']['failure']['assertions'].format(reason=e)}, 422
    except (ConnectionErrorException, AuthenticationException, UnknownHostException) as e:
        content, status = {'msg': SSH['failure']['connection'].format(reason=e)}, 500
    except Exception as e:
        log.critical(e)
        content, status = {'msg': GENERAL['internal_error']}, 500
    else:
        content, status = {'msg': TASK['get_log']['success'], 'path': log_path, 'output_lines': list(output_gen)}, 200
    finally:
        return content, status


def is_admin() -> bool:
    return 'admin' in get_jwt_claims()['roles']<|MERGE_RESOLUTION|>--- conflicted
+++ resolved
@@ -2,12 +2,7 @@
 from tensorhive.models.CommandSegment import CommandSegment, CommandSegment2Task, SegmentType
 from tensorhive.models.User import User
 from tensorhive.models.Job import Job
-<<<<<<< HEAD
-from tensorhive.core import task_nursery, ssh
-from tensorhive.utils.DateUtils import DateUtils
-=======
 from tensorhive.core import task_nursery
->>>>>>> 85ff14da
 from tensorhive.core.task_nursery import SpawnError, ExitCodeError
 from pssh.exceptions import ConnectionErrorException, AuthenticationException, UnknownHostException
 from flask_jwt_extended import jwt_required, get_jwt_identity, get_jwt_claims
@@ -68,15 +63,9 @@
     try:
         task = Task.get(task_id)
         parent_job = Job.get(task.job_id)
-<<<<<<< HEAD
-        assert task.host, 'hostname is empty'
-        assert parent_job.user, 'user does not exist'
-        active_sessions_pids = task_nursery.running(host=task.host, user=parent_job.user.username)
-=======
         assert task.hostname, 'hostname is empty'
         assert parent_job.user, 'user does not exist'
         active_sessions_pids = task_nursery.running(host=task.hostname, user=parent_job.user.username)
->>>>>>> 85ff14da
     except NoResultFound:
         # This exception must be handled within try/except block when using Task.get()
         # In other words, methods decorated with @synchronize_task_record must handle this case by themselves!
@@ -131,11 +120,7 @@
 
 
 # Controllers
-<<<<<<< HEAD
-# POST jobs/{job_id}/tasks
-=======
 # POST /jobs/{job_id}/tasks
->>>>>>> 85ff14da
 @jwt_required
 def create(task: Dict[str, Any], job_id: JobId) -> Tuple[Content, HttpStatusCode]:
     try:
@@ -169,18 +154,6 @@
         return content, status
 
 
-<<<<<<< HEAD
-#  GET jobs/{job_id}/tasks?syncAll=1
-@jwt_required
-def get_all(job_id: JobId, syncAll: Optional[bool]) -> Tuple[Content, HttpStatusCode]:
-    sync_all = syncAll
-    # temporary solution
-    sync_all = True
-    job_id = jobId
-    try:
-        job = Job.query.filter(Job.id == job_id).one()
-        assert get_jwt_identity() == job.user_id or is_admin()
-=======
 #  GET /tasks?jobId=1?syncAll=1
 @jwt_required
 def get_all(jobId: Optional[JobId], syncAll: Optional[bool]) -> Tuple[Content, HttpStatusCode]:
@@ -191,7 +164,6 @@
         if job_id is not None:
             job = Job.query.filter(Job.id == job_id).one()
             assert get_jwt_identity() == job.user_id or is_admin()
->>>>>>> 85ff14da
     except NoResultFound:
         content, status = {'msg': TASK['not_found']}, 404
     except AssertionError:
@@ -256,24 +228,16 @@
 # Business logic
 
 
-<<<<<<< HEAD
-def business_get_all(job_id: JobId, sync_all: Optional[bool]) -> Tuple[Content, HttpStatusCode]:
-    """Fetches all Task records within specific job.
-=======
 def business_get_all(job_id: Optional[JobId], sync_all: Optional[bool]) -> Tuple[Content, HttpStatusCode]:
     """Fetches all Task records or those within specific job.
->>>>>>> 85ff14da
     Allows for synchronizing state of each Task out-of-the-box.
 
     In typical scenario API client would want to get all records without sync and
     then run sync each records individually.
     """
     try:
-<<<<<<< HEAD
-=======
         # Temporary solution with sync_all
         sync_all = True
->>>>>>> 85ff14da
         tasks = []
         if job_id is not None:
             tasks = Task.query.filter(Task.job_id == job_id).all()
@@ -295,33 +259,8 @@
         return {'msg': TASK['all']['success'], 'tasks': results}, 200
     except AssertionError:
         return {'msg': GENERAL['unprivileged']}, 403
-<<<<<<< HEAD
-
-=======
->>>>>>> 85ff14da
-
-def business_create(task: Dict[str, Any], job_id: JobId) -> Tuple[Content, HttpStatusCode]:
-    """ Creates new Task db record under the given parent job
-    and new db records for given command segments of that task.
-
-<<<<<<< HEAD
-    """
-    try:
-        new_task = Task(
-            host=task['hostname'],
-            command=task['command'])
-        # parent job
-        parent_job = Job.query.filter(Job.id == job_id).one()
-
-        for segment in task['cmdsegments']['envs']:
-            new_segment = CommandSegment.query.filter(CommandSegment.segment_type == SegmentType.env_variable,
-                                                      CommandSegment.name == segment['name']).first()
-            if (new_segment is None):
-                new_segment = CommandSegment(
-                    name=segment['name'],
-                    _segment_type=SegmentType.env_variable)
-            new_task.add_cmd_segment(new_segment, segment['value'])
-=======
+
+
 def business_create(task: Dict[str, Any], job_id: JobId) -> Tuple[Content, HttpStatusCode]:
     """ Creates new Task db record under the given parent job
     and new db records for given command segments of that task.
@@ -331,7 +270,6 @@
             hostname=task['hostname'],
             command=task['command'])
         parent_job = Job.query.filter(Job.id == job_id).one()
->>>>>>> 85ff14da
         for segment in task['cmdsegments']['params']:
             new_segment = CommandSegment.query.filter(CommandSegment.segment_type == SegmentType.parameter,
                                                       CommandSegment.name == segment['name']).first()
@@ -350,14 +288,7 @@
             new_task.add_cmd_segment(new_segment, segment['value'])
 
         new_task.save()
-<<<<<<< HEAD
-        parent_job.add_task(new_task)        
-    except ValueError:
-        # Invalid string format for datetime
-        content, status = {'msg': GENERAL['bad_request']}, 422
-=======
         parent_job.add_task(new_task)
->>>>>>> 85ff14da
     except KeyError:
         # At least one of required fields was not present
         content, status = {'msg': GENERAL['bad_request']}, 422
@@ -393,10 +324,7 @@
     try:
         new_values = newValues
         task = Task.get(id)
-<<<<<<< HEAD
-=======
         assert task.status is not TaskStatus.running, "Cannot update task which is already running"
->>>>>>> 85ff14da
         for key, value in new_values.items():
             if key == 'hostname':
                 setattr(task, key, value)
@@ -442,11 +370,6 @@
 @synchronize_task_record
 def business_destroy(id: TaskId) -> Tuple[Content, HttpStatusCode]:
     """Deletes a Task db record. Requires terminating task manually in advance.
-<<<<<<< HEAD
-    
-=======
-
->>>>>>> 85ff14da
     All of the m-n relationship links (task-cmd_segment) are deleted too
     Have to delete unwanted command segments (no task attached) manually
     """
@@ -498,10 +421,6 @@
 @synchronize_task_record
 def business_spawn(id: TaskId) -> Tuple[Content, HttpStatusCode]:
     """Spawns command stored in Task db record (task.full_command).
-<<<<<<< HEAD
-
-=======
->>>>>>> 85ff14da
     It won't allow for spawning task which is currently running (sync + status check).
     If spawn operation has succeeded then `running` status is set.
     """
@@ -557,12 +476,7 @@
         # True -> interrupt (allows output to be flushed into log file)
         # None -> terminate (works almost every time, but losing output that could be produced before closing)
         # False -> kill (similar to above, but success is almost guaranteed)
-<<<<<<< HEAD
-        exit_code = task_nursery.terminate(task.pid, task.host, parent_job.user.username, gracefully=gracefully)
-=======
         exit_code = task_nursery.terminate(task.pid, task.hostname, parent_job.user.username, gracefully=gracefully)
->>>>>>> 85ff14da
-
         if exit_code != 0:
             raise ExitCodeError('operation exit code is not 0')
 
