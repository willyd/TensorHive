from pathlib import PosixPath
import configparser
from typing import Dict, Optional, Any, List
import logging

log = logging.getLogger(__name__)
MAIN_CONFIG_PATH = '~/.config/TensorHive/main_config.ini'


class ConfigLoader:
    @staticmethod
    def load(path, displayed_title=''):
        import configparser
        config = configparser.ConfigParser(strict=False)
        full_path = PosixPath(path).expanduser()
        if config.read(str(full_path)):
            log.info('[•] Reading {} config from {}'.format(displayed_title, path))
        else:
            log.warning('[✘] Missing configuration file ({})'.format(path))
            log.warning('Using default settings from config.py')
        return config


config = ConfigLoader.load(MAIN_CONFIG_PATH, displayed_title='main')


def display_config(cls):
    '''
    Displays all uppercase class atributes (class must be defined first)
    Example usage: display_config(API_SERVER)
    '''
    print('[{class_name}]'.format(class_name=cls.__name__))
    for key, value in cls.__dict__.items():
        if key.isupper():
            print('{} = {}'.format(key, value))


class SSH:
    section = 'ssh'
    HOSTS_CONFIG_FILE = config.get(section, 'hosts_config_file', fallback='~/.config/TensorHive/hosts_config.ini')
    TEST_ON_STARTUP = config.getboolean(section, 'test_on_startup', fallback=True)
    TIMEOUT = config.getfloat(section, 'timeout', fallback=10.0)
    NUM_RETRIES = config.getint(section, 'number_of_retries', fallback=1)

    def hosts_config_to_dict(path: str) -> Dict:
        '''Parses sections containing hostnames'''
        hosts_config = ConfigLoader.load(path, displayed_title='hosts')
        result = {}
        for section in hosts_config.sections():
            # We want to parse only sections which describe target hosts
            if section == 'proxy_tunneling':
                continue

            # TODO Handle more options (https://github.com/ParallelSSH/parallel-ssh/blob/2e9668cf4b58b38316b1d515810d7e6c595c76f3/pssh/clients/base_pssh.py#L119)
            hostname = section
            result[hostname] = {
                'user': hosts_config.get(hostname, 'user'),
                'port': hosts_config.getint(hostname, 'port', fallback=22)
            }
        return result

    def proxy_config_to_dict(path: str) -> Optional[Dict]:
        '''Parses [proxy_tunneling] section'''
        config = ConfigLoader.load(path, displayed_title='proxy')
        section = 'proxy_tunneling'

        # Check if section is present and if yes, check if tunneling is enabled
        if config.has_section(section) and config.getboolean(section, 'enabled', fallback=False):
            return {
                'proxy_host': config.get(section, 'proxy_host'),
                'proxy_user': config.get(section, 'proxy_user'),
                'proxy_port': config.getint(section, 'proxy_port', fallback=22)
            }
        else:
            return None

    AVAILABLE_NODES = hosts_config_to_dict(HOSTS_CONFIG_FILE)
    PROXY = proxy_config_to_dict(HOSTS_CONFIG_FILE)


class DB:
    section = 'database'
    default_path = '~/.config/TensorHive/database.sqlite'

    def uri_for_path(path: str) -> str:
        return 'sqlite:///{}'.format(PosixPath(path).expanduser())

    SQLALCHEMY_DATABASE_URI = uri_for_path(config.get(section, 'path', fallback=default_path))


class API:
    section = 'api'
    TITLE = config.get(section, 'title', fallback='TensorHive API')
    VERSION = config.getfloat(section, 'version', fallback=0.2)
    URL_PREFIX = config.get(section, 'url_prefix', fallback='api/{}'.format(VERSION))
    SPEC_FILE = config.get(section, 'spec_file', fallback='api_specification.yml')
    IMPL_LOCATION = config.get(section, 'impl_location', fallback='tensorhive.api.controllers')


class APP_SERVER:
    section = 'web_app.server'
    BACKEND = config.get(section, 'backend', fallback='gunicorn')
    HOST = config.get(section, 'host', fallback='0.0.0.0')
    PORT = config.getint(section, 'port', fallback=5000)
    WORKERS = config.getint(section, 'workers', fallback=4)
    LOG_LEVEL = config.get(section, 'loglevel', fallback='warning')


class API_SERVER:
    section = 'api.server'
    BACKEND = config.get(section, 'backend', fallback='gevent')
    HOST = config.get(section, 'host', fallback='0.0.0.0')
    PORT = config.getint(section, 'port', fallback=1111)
    DEBUG = config.getboolean(section, 'debug', fallback=False)


class MONITORING_SERVICE:
    section = 'monitoring_service'
    ENABLED = config.getboolean(section, 'enabled', fallback=True)
    ENABLE_GPU_MONITOR = config.getboolean(section, 'enable_gpu_monitor', fallback=True)
    UPDATE_INTERVAL = config.getfloat(section, 'update_interval', fallback=2.0)


class PROTECTION_SERVICE:
    section = 'protection_service'
    ENABLED = config.getboolean(section, 'enabled', fallback=True)
    UPDATE_INTERVAL = config.getfloat(section, 'update_interval', fallback=2.0)
    NOTIFY_ON_PTY = config.getboolean(section, 'notify_on_pty', fallback=True)


class AUTH:
    from datetime import timedelta
    section = 'auth'

    def config_get_parsed(option: str, fallback: Any) -> List[str]:
        '''
        Parses value for option from string to a valid python list.
        Fallback value is returned when anything goes wrong (e.g. option or value not present)
<<<<<<< HEAD
        Example .ini file, function called with arguments: option='some_option', fallback=None
        [some_section]
        some_option = ['foo', 'bar']
=======

        Example .ini file, function called with arguments: option='some_option', fallback=None
        [some_section]
        some_option = ['foo', 'bar']

>>>>>>> 7f323844
        Will return:
        ['foo', 'bar']
        '''
        import ast
        try:
            raw_arguments = config.get('auth', option)
            parsed_arguments = ast.literal_eval(raw_arguments)
            return parsed_arguments
        except (configparser.Error, ValueError) as e:
            log.warning('Parsing [auth] config section failed for option "{}", using fallback value: {}'.format(
                option, fallback))
            return fallback

    FLASK_JWT = {
        'SECRET_KEY': config.get(section, 'secrect_key', fallback='jwt-some-secret'),
        'JWT_BLACKLIST_ENABLED': config.getboolean(section, 'jwt_blacklist_enabled', fallback=True),
        'JWT_BLACKLIST_TOKEN_CHECKS': config_get_parsed('jwt_blacklist_token_checks', fallback=['access', 'refresh']),
        'BUNDLE_ERRORS': config.getboolean(section, 'bundle_errors', fallback=True),
        'JWT_ACCESS_TOKEN_EXPIRES': timedelta(minutes=config.getint(section, 'jwt_access_token_expires', fallback=15)),
        'JWT_REFRESH_TOKEN_EXPIRES': timedelta(days=config.getint(section, 'jwt_refresh_token_expires', fallback=30)),
        'JWT_TOKEN_LOCATION': config_get_parsed('jwt_token_location', fallback=['headers'])
    }<|MERGE_RESOLUTION|>--- conflicted
+++ resolved
@@ -136,17 +136,11 @@
         '''
         Parses value for option from string to a valid python list.
         Fallback value is returned when anything goes wrong (e.g. option or value not present)
-<<<<<<< HEAD
-        Example .ini file, function called with arguments: option='some_option', fallback=None
-        [some_section]
-        some_option = ['foo', 'bar']
-=======
 
         Example .ini file, function called with arguments: option='some_option', fallback=None
         [some_section]
         some_option = ['foo', 'bar']
 
->>>>>>> 7f323844
         Will return:
         ['foo', 'bar']
         '''
