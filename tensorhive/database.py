--- conflicted
+++ resolved
@@ -22,15 +22,11 @@
     # they could be registered properly on the metadata.
     from tensorhive.models.user import UserModel
     from tensorhive.models.reservation_event import ReservationEventModel
-<<<<<<< HEAD
-
+    from tensorhive.models.auth import RevokedTokenModel
+    
     if database_exists(DB.SQLALCHEMY_DATABASE_URI):
         log.info('[•] Database found ({path})'.format(path=DB.SQLALCHEMY_DATABASE_URI))
     else:
         # Double check via checkfirst=True (does not execute CREATE query on tables which already exist)
         Base.metadata.create_all(bind=engine, checkfirst=True)
-        log.info('[✔] Database created ({path})'.format(path=DB.SQLALCHEMY_DATABASE_URI))
-=======
-    from tensorhive.models.auth import RevokedTokenModel
-    return Base.metadata.create_all(bind=engine)
->>>>>>> b21cbd35
+        log.info('[✔] Database created ({path})'.format(path=DB.SQLALCHEMY_DATABASE_URI))