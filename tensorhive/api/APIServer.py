import logging
import connexion
from tensorhive.config import API_CONFIG
from tensorhive.database import db_session
<<<<<<< HEAD
log = logging.getLogger(__name__)
=======
from flask_cors import CORS
>>>>>>> 0477067b


class APIServer():
    def start(self):
        app = connexion.FlaskApp(__name__)
        log.info('API docs (Swagger UI) available at: http://{host}:{port}/v1.0/ui/'.format(
            host=API_CONFIG.SERVER_HOST, port=API_CONFIG.SERVER_PORT))

        @app.app.teardown_appcontext
        def shutdown_session(exception=None):
            db_session.remove()

<<<<<<< HEAD
        app.add_api(API_CONFIG.SPECIFICATION_FILE,
                    arguments={'title': API_CONFIG.TITLE},
                    resolver=connexion.RestyResolver('tensorhive.api.api'))
        app.run(server=API_CONFIG.SERVER_BACKEND,
                host=API_CONFIG.SERVER_HOST,
                port=API_CONFIG.SERVER_PORT,
                debug=API_CONFIG.SERVER_DEBUG)
=======
        app.add_api(API_CONFIG.API_SPECIFICATION_FILE,
                    arguments={'title': API_CONFIG.API_TITLE},
                    resolver=connexion.RestyResolver('tensorhive.api.api'),
                    strict_validation=True)
        CORS(app.app)
        app.run(port=API_CONFIG.API_SERVER_PORT)
>>>>>>> 0477067b


if __name__ == '__main__':
    APIServer().start()<|MERGE_RESOLUTION|>--- conflicted
+++ resolved
@@ -2,11 +2,8 @@
 import connexion
 from tensorhive.config import API_CONFIG
 from tensorhive.database import db_session
-<<<<<<< HEAD
+from flask_cors import CORS
 log = logging.getLogger(__name__)
-=======
-from flask_cors import CORS
->>>>>>> 0477067b
 
 
 class APIServer():
@@ -19,22 +16,15 @@
         def shutdown_session(exception=None):
             db_session.remove()
 
-<<<<<<< HEAD
         app.add_api(API_CONFIG.SPECIFICATION_FILE,
                     arguments={'title': API_CONFIG.TITLE},
-                    resolver=connexion.RestyResolver('tensorhive.api.api'))
+                    resolver=connexion.RestyResolver('tensorhive.api.api'),
+                    strict_validation=True)
+        CORS(app.app)
         app.run(server=API_CONFIG.SERVER_BACKEND,
                 host=API_CONFIG.SERVER_HOST,
                 port=API_CONFIG.SERVER_PORT,
                 debug=API_CONFIG.SERVER_DEBUG)
-=======
-        app.add_api(API_CONFIG.API_SPECIFICATION_FILE,
-                    arguments={'title': API_CONFIG.API_TITLE},
-                    resolver=connexion.RestyResolver('tensorhive.api.api'),
-                    strict_validation=True)
-        CORS(app.app)
-        app.run(port=API_CONFIG.API_SERVER_PORT)
->>>>>>> 0477067b
 
 
 if __name__ == '__main__':
