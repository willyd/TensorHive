--- conflicted
+++ resolved
@@ -9,20 +9,10 @@
 
 
 class APIServer():
-<<<<<<< HEAD
     def run_forever(self):
-        app = connexion.FlaskApp(__name__)
-        
-=======
-    def start(self):
-
         app = connexion.FlaskApp(__name__)
         init_jwt(app.app,API_CONFIG)
 
-        log.info('API docs (Swagger UI) available at: http://{host}:{port}/v1.0/ui/'.format(
-            host=API_CONFIG.SERVER_HOST, port=API_CONFIG.SERVER_PORT))
-
->>>>>>> b21cbd35
         @app.app.teardown_appcontext
         def shutdown_session(exception=None):
             db_session.remove()
