import datetime

from flask_jwt_extended import jwt_required
from tensorhive.controllers.reservation_event.CreateReservationEventController import CreateReservationEventController
from tensorhive.controllers.reservation_event.ListReservationEventsController import ListReservationEventsController
from tensorhive.controllers.reservation_event.DestroyEventController import DestroyEventController

@jwt_required
def post(reservation_event):
    '''Create new'''
    return CreateReservationEventController.create(reservation_event)

<<<<<<< HEAD
def search(resources_ids=None, start=None, end=None):
    args = [resources_ids, start, end]
    all_args_none = all(a is None for a in args)

    if all_args_none:
        return ListReservationEventsController.all()
    else:
        # Filter reservations
        return ListReservationEventsController.get(resources_ids, start, end)


=======
@jwt_required
def search(resources_ids, start, end):
    '''Get selected'''
    return ListReservationEventsController.get(resources_ids, start, end)
>>>>>>> b21cbd35

@jwt_required
def delete(id):
    '''Remove if exists'''
    return DestroyEventController.delete(id)<|MERGE_RESOLUTION|>--- conflicted
+++ resolved
@@ -10,7 +10,8 @@
     '''Create new'''
     return CreateReservationEventController.create(reservation_event)
 
-<<<<<<< HEAD
+
+@jwt_required
 def search(resources_ids=None, start=None, end=None):
     args = [resources_ids, start, end]
     all_args_none = all(a is None for a in args)
@@ -22,13 +23,6 @@
         return ListReservationEventsController.get(resources_ids, start, end)
 
 
-=======
-@jwt_required
-def search(resources_ids, start, end):
-    '''Get selected'''
-    return ListReservationEventsController.get(resources_ids, start, end)
->>>>>>> b21cbd35
-
 @jwt_required
 def delete(id):
     '''Remove if exists'''
