--- conflicted
+++ resolved
@@ -29,18 +29,6 @@
         '409':
           description: 'Duplication error.'
         '500':
-<<<<<<< HEAD
-          description: 'User was no registered due to and error.'
-  /machines:
-    get:
-      responses:
-        '200':
-          description: 'Fetch a list of machines'
-          schema:
-            type: array
-            items:
-              $ref: '#/definitions/Machine'
-=======
           description: 'Not registered due to an error.'
   /reservations:
     get:
@@ -76,7 +64,15 @@
         '404':
           description: 'Not found.'
 
->>>>>>> fd910835
+  /machines:
+    get:
+      responses:
+        '200':
+          description: 'Fetch a list of machines'
+          schema:
+            type: array
+            items:
+              $ref: '#/definitions/Machine'
   # Not implemented yet
   # '/users/{id}':
   #   put:
@@ -130,6 +126,8 @@
       createdAt:
         type: string
         format: date-time
+  Machine:
+    type: string
         
   CreateReservationEventController:
     type: object
@@ -164,9 +162,4 @@
       createdAt:
         type: string
         format: date-time
-<<<<<<< HEAD
-  Machine:
-    type: string
-=======
-      # TODO Add user id, node id
->>>>>>> fd910835
+      # TODO Add user id, node id