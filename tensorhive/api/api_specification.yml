--- conflicted
+++ resolved
@@ -540,7 +540,6 @@
   UserForm:
     type: object
     required:
-<<<<<<< HEAD
       - username
       - email
       - password
@@ -559,10 +558,6 @@
     required:
       - username
       - password
-=======
-    - username
-    - password
->>>>>>> 55c95d3d
     properties:
       username:
         type: string
