openapi: "3.0.3"

info:
  title: "{{title}}"
  version: "0.5"

servers:
  - url: "/{{url_prefix}}"

paths:
  /users:
    get:
      tags:
        - users
      summary: Get all users
      operationId: tensorhive.controllers.user.get
      responses:
        200:
          description: {{RESPONSES['general']['success']}}
          content:
            application/json:
              schema:
                type: array
                items:
                  $ref: '#/components/schemas/UserToDisplay'
        401:
          description: {{RESPONSES['general']['unauthorized']}}
        403:
          description: {{RESPONSES['general']['unprivileged']}}
          content:
            application/json:
              schema:
                type: object
                properties:
                  msg:
                    type: string
                    example: {{RESPONSES['general']['unprivileged']}}
        422:
          description: {{RESPONSES['general']['auth_error']}}
      security:
        - Bearer: []
  /users/{id}:
    get:
      tags:
        - users
      summary: Get user with given ID
      operationId: tensorhive.controllers.user.get_by_id
      parameters:
        - description: User ID
          in: path
          name: id
          required: true
          schema:
            type: integer
      responses:
        200:
          description: {{RESPONSES['general']['success']}}
          content:
            application/json:
              schema:
                type: object
                properties:
                  msg:
                    type: string
                    example: {{RESPONSES['user']['get']['success']}}
                  user:
                    $ref: '#/components/schemas/UserToDisplay'
        401:
          description: {{RESPONSES['general']['unauthorized']}}
        403:
          description: {{RESPONSES['general']['unprivileged']}}
          content:
            application/json:
              schema:
                type: object
                properties:
                  msg:
                    type: string
                    example: {{RESPONSES['general']['unprivileged']}}
        404:
          description: {{RESPONSES['user']['not_found']}}
          content:
            application/json:
              schema:
                type: object
                properties:
                  msg:
                    type: string
                    example: {{RESPONSES['user']['not_found']}}
        422:
          description: {{RESPONSES['general']['auth_error']}}
        500:
          description: {{RESPONSES['general']['internal_error']}}
      security:
        - Bearer: []
  /user/create:
    post:
      tags:
        - users
      summary: Create new user
      operationId: tensorhive.controllers.user.create
      requestBody:
        description: User object
        required: true
        content:
          application/json:
            schema:
              $ref: '#/components/schemas/UserForm'
              x-body-name: newUser
      responses:
        201:
          description: {{RESPONSES['user']['create']['success']}}
          content:
            application/json:
              schema:
                type: object
                properties:
                  msg:
                    type: string
                    example: {{RESPONSES['user']['create']['success']}}
                  user:
                    $ref: '#/components/schemas/UserToDisplay'
        400:
          description: {{RESPONSES['general']['bad_request']}}
        401:
          description: {{RESPONSES['general']['unauthorized']}}
        403:
          description: {{RESPONSES['general']['unprivileged']}}
          content:
            application/json:
              schema:
                type: object
                properties:
                  msg:
                    type: string
                    example: {{RESPONSES['general']['unprivileged']}}
        409:
          description: {{RESPONSES['user']['create']['failure']['duplicate']}}
        422:
          description: {{RESPONSES['general']['auth_error']}} or {{RESPONSES['user']['create']['failure']['invalid']}}
        500:
          description: {{RESPONSES['general']['internal_error']}}
      security:
        - Bearer: []
  /user:
    put:
      tags:
        - users
      summary: Update existing user
      operationId: tensorhive.controllers.user.update
      requestBody:
        description: User object
        required: true
        content:
          application/json:
            schema:
              $ref: '#/components/schemas/UserUpdateForm'
              x-body-name: newValues
      responses:
        201:
          description: {{RESPONSES['user']['update']['success']}}
          content:
            application/json:
              schema:
                type: object
                properties:
                  msg:
                    type: string
                    example: {{RESPONSES['user']['update']['success']}}
                  user:
                    $ref: '#/components/schemas/UserToDisplay'
        400:
          description: {{RESPONSES['general']['bad_request']}}
        401:
          description: {{RESPONSES['general']['unauthorized']}}
        403:
          description: {{RESPONSES['general']['unprivileged']}}
          content:
            application/json:
              schema:
                type: object
                properties:
                  msg:
                    type: string
                    example: {{RESPONSES['general']['unprivileged']}}
        409:
          description: {{RESPONSES['user']['create']['failure']['duplicate']}}
        422:
          description: {{RESPONSES['general']['auth_error']}} or {{RESPONSES['user']['create']['failure']['invalid']}}
        500:
          description: {{RESPONSES['general']['internal_error']}}
      security:
        - Bearer: []
  /user/ssh_signup:
    post:
      tags:
        - users
      summary: Create new user account based on SSH authentication
      operationId: tensorhive.controllers.user.ssh_signup
      requestBody:
        description: User object
        required: true
        content:
          application/json:
            schema:
              $ref: '#/components/schemas/UserForm'
              x-body-name: user
      responses:
        201:
          description: {{RESPONSES['user']['create']['success']}}
          content:
            application/json:
              schema:
                type: object
                properties:
                  msg:
                    type: string
                    example: {{RESPONSES['user']['create']['success']}}
                  user:
                    type: array
                    items:
                      $ref: '#/components/schemas/UserToDisplay'
        400:
          description: {{RESPONSES['general']['bad_request']}}
        403:
          description: {{RESPONSES['general']['unprivileged']}}
        409:
          description: {{RESPONSES['user']['create']['failure']['duplicate']}}
        422:
          description: {{RESPONSES['general']['auth_error']}} or {{RESPONSES['user']['create']['failure']['invalid']}}
        500:
          description: {{RESPONSES['general']['internal_error']}}
  /user/delete/{id}:
    delete:
      tags:
        - users
      summary: Delete user
      operationId: tensorhive.controllers.user.delete
      parameters:
        - description: User ID
          in: path
          name: id
          required: true
          schema:
            type: integer
      responses:
        200:
          description: {{RESPONSES['user']['delete']['success']}}
          content:
            application/json:
              schema:
                example:
                  msg: {{RESPONSES['user']['delete']['success']}}
        401:
          description: {{RESPONSES['general']['unauthorized']}}
        403:
          description: {{RESPONSES['general']['unprivileged']}}
          content:
            application/json:
              schema:
                type: object
                properties:
                  msg:
                    type: string
                    example: {{RESPONSES['general']['unprivileged']}}
        404:
          description: {{RESPONSES['user']['not_found']}}
        422:
          description: {{RESPONSES['general']['auth_error']}}
        500:
          description: {{RESPONSES['general']['internal_error']}}
      security:
        - Bearer: []
  /user/logout:
    delete:
      tags:
        - authentication
      summary: Logout user using access token
      operationId: tensorhive.controllers.user.logout_with_access_token
      responses:
        200:
          description: {{RESPONSES['user']['logout']['success']}}
          content:
            application/json:
              schema:
                example:
                  msg: {{RESPONSES['user']['logout']['success']}}
        401:
          description: {{RESPONSES['general']['unauthorized']}}
        422:
          description: {{RESPONSES['general']['auth_error']}}
        500:
          description: {{RESPONSES['general']['internal_error']}}
      security:
        - Bearer: []
  /user/logout/refresh_token:
    delete:
      tags:
        - authentication
      summary: Logout user using refresh token
      operationId: tensorhive.controllers.user.logout_with_refresh_token
      responses:
        200:
          description: {{RESPONSES['user']['logout']['success']}}
          content:
            application/json:
              schema:
                example:
                  msg: {{RESPONSES['user']['logout']['success']}}
        401:
          description: {{RESPONSES['general']['unauthorized']}}
        422:
          description: {{RESPONSES['general']['auth_error']}}
        500:
          description: {{RESPONSES['general']['internal_error']}}
      security:
        - Bearer: []
  /user/refresh:
    get:
      tags:
        - authentication
      summary: Generate new access token using refresh token
      operationId: tensorhive.controllers.user.generate
      responses:
        200:
          description: {{RESPONSES['token']['refresh']['success']}}
          content:
            application/json:
              schema:
                example:
                  msg: {{RESPONSES['token']['refresh']['success']}}
                  access_token: <ACCESS_TOKEN>
        401:
          description: {{RESPONSES['general']['unauthorized']}}
        422:
          description: {{RESPONSES['general']['auth_error']}}
      security:
        - Bearer: []
  /user/login:
    post:
      tags:
        - authentication
      summary: Login user
      operationId: tensorhive.controllers.user.login
      requestBody:
        description: User object
        required: true
        content:
          application/json:
            schema:
              $ref: '#/components/schemas/UserLoginForm'
              x-body-name: user
      responses:
        200:
          description: {{RESPONSES['user']['login']['success']}}
          content:
            application/json:
              schema:
                example:
                  msg: {{RESPONSES['user']['login']['success']}}
                  access_token: <ACCESS_TOKEN>
                  refresh_token: <REFRESH_TOKEN>
        400:
          description: {{RESPONSES['general']['bad_request']}}
        401:
          description: {{RESPONSES['user']['login']['failure']['credentials']}}
        404:
          description: {{RESPONSES['user']['not_found']}}
        422:
          description: {{RESPONSES['general']['auth_error']}}
        500:
          description: {{RESPONSES['general']['internal_error']}}
  /user/authorized_keys_entry:
    get:
      tags:
        - authentication
      summary: Get TensorHive public SSH key record for authorized_keys
      operationId: tensorhive.controllers.user.authorized_keys_entry
      responses:
        200:
          description: {{RESPONSES['user']['authorized_keys_entry']['success']}}
          content:
            application/json:
              schema:
                example: 'ssh-rsa AAAAB3NzaC1yc2EAAAADAQABAAABAQCWuvmEw9RWI0WMv9aseFadgDXZbHW7KjQt6H7keoQ13y/XQX0+vosmEq70DQ9HCxmwvrSruR63DLe8eW5k80OBeAcHZ+e6f6g/017tCKfYTibCEboB7v7TgGO74kWcihZK5jPHg/jxwKktxDdbCfqvl6hrR5hwE2sJ5gVAx6UPJNVoZYRD2rAPhjKJ1NlENhCWrxrt72c/a6Qe9aRSvJ/Yxn+PWr5BbxyFFKEcmos9bUwh7NgdmsZphVrKeGnx9Nl1q46/PLBW2V4FbBpsv6OD6FksIdZF0irFNmfq1LGHDLlRwVrEXrTdQST2FqyNZJSXRxblEchzYijLA1J03xir tensorhive@ai'
        500:
          description: {{RESPONSES['general']['internal_error']}}
  /groups:
    get:
      tags:
        - groups
      summary: Get all or default groups
      operationId: tensorhive.controllers.group.get
      parameters:
        - description: If set to false get all groups if true then only default groups
          in: query
          name: only_default
          required: false
          schema:
            type: boolean
            default: false
      responses:
        200:
          description: {{RESPONSES['general']['success']}}
          content:
            application/json:
              schema:
                type: array
                items:
                  $ref: '#/components/schemas/Group'
        401:
          description: {{RESPONSES['general']['unauthorized']}}
        403:
          description: {{RESPONSES['general']['unprivileged']}}
          content:
            application/json:
              schema:
                type: object
                properties:
                  msg:
                    type: string
                    example: {{RESPONSES['general']['unprivileged']}}
        422:
          description: {{RESPONSES['general']['auth_error']}}
      security:
        - Bearer: []
    post:
      tags:
        - groups
      summary: Create new group
      operationId: tensorhive.controllers.group.create
      requestBody:
        description: Group object
        required: true
        content:
          application/json:
            schema:
              $ref: '#/components/schemas/GroupForm'
              x-body-name: group
      responses:
        201:
          description: {{RESPONSES['group']['create']['success']}}
          content:
            application/json:
              schema:
                type: object
                properties:
                  msg:
                    type: string
                    example: {{RESPONSES['group']['create']['success']}}
                  group:
                    $ref: '#/components/schemas/Group'
        400:
          description: {{RESPONSES['general']['bad_request']}}
        401:
          description: {{RESPONSES['general']['unauthorized']}}
        403:
          description: {{RESPONSES['general']['unprivileged']}}
          content:
            application/json:
              schema:
                type: object
                properties:
                  msg:
                    type: string
                    example: {{RESPONSES['general']['unprivileged']}}
        422:
          description: {{RESPONSES['general']['auth_error']}} or {{RESPONSES['group']['create']['failure']['invalid']}}
        500:
          description: {{RESPONSES['general']['internal_error']}}
      security:
        - Bearer: []
  /groups/{id}:
    get:
      tags:
        - groups
      summary: Get group with given ID
      operationId: tensorhive.controllers.group.get_by_id
      parameters:
        - description: Group ID
          in: path
          name: id
          required: true
          schema:
            type: integer
      responses:
        200:
          description: {{RESPONSES['general']['success']}}
          content:
            application/json:
              schema:
                type: object
                properties:
                  msg:
                    type: string
                    example: {{RESPONSES['group']['get']['success']}}
                  group:
                    $ref: '#/components/schemas/Group'
        401:
          description: {{RESPONSES['general']['unauthorized']}}
        404:
          description: {{RESPONSES['group']['not_found']}}
          content:
            application/json:
              schema:
                type: object
                properties:
                  msg:
                    type: string
                    example: {{RESPONSES['group']['not_found']}}
        422:
          description: {{RESPONSES['general']['auth_error']}}
        500:
          description: {{RESPONSES['general']['internal_error']}}
      security:
        - Bearer: []
    put:
      tags:
        - groups
      summary: Update existing group
      operationId: tensorhive.controllers.group.update
      requestBody:
        description: Group object with fields to overwrite.
        required: true
        content:
          application/json:
            schema:
              $ref: '#/components/schemas/GroupUpdateForm'
              x-body-name: newValues
      parameters:
        - description: Group ID
          in: path
          name: id
          required: true
          schema:
            type: integer
      responses:
        200:
          description: {{RESPONSES['group']['update']['success']}}
          content:
            application/json:
              schema:
                type: object
                properties:
                  msg:
                    type: string
                    example: {{RESPONSES['group']['update']['success']}}
                  group:
                    $ref: '#/components/schemas/Group'
        400:
          description: {{RESPONSES['general']['bad_request']}}
        401:
          description: {{RESPONSES['general']['unauthorized']}}
        403:
          description: {{RESPONSES['general']['unprivileged']}}
          content:
            application/json:
              schema:
                type: object
                properties:
                  msg:
                    type: string
                    example: {{RESPONSES['general']['unprivileged']}}
        404:
          description: {{RESPONSES['group']['not_found']}}
        422:
          description: {{RESPONSES['general']['auth_error']}} or {{RESPONSES['group']['update']['failure']['assertions']}}
        500:
          description: {{RESPONSES['general']['internal_error']}}
      security:
        - Bearer: []
    delete:
      tags:
        - groups
      summary: Delete group
      operationId: tensorhive.controllers.group.delete
      parameters:
        - description: Group ID
          in: path
          name: id
          required: true
          schema:
            type: integer
      responses:
        200:
          description: {{RESPONSES['group']['delete']['success']}}
          content:
            application/json:
              schema:
                example:
                  msg: {{RESPONSES['group']['delete']['success']}}
        401:
          description: {{RESPONSES['general']['unauthorized']}}
        403:
          description: {{RESPONSES['general']['unprivileged']}}
          content:
            application/json:
              schema:
                type: object
                properties:
                  msg:
                    type: string
                    example: {{RESPONSES['general']['unprivileged']}}
        404:
          description: {{RESPONSES['group']['not_found']}}
        422:
          description: {{RESPONSES['general']['auth_error']}}
        500:
          description: {{RESPONSES['general']['internal_error']}}
      security:
        - Bearer: []
  /groups/{group_id}/users/{user_id}:
    put:
      tags:
        - groups
      summary: Add user to group
      operationId: tensorhive.controllers.group.add_user
      parameters:
        - description: Group ID
          in: path
          name: group_id
          required: true
          schema:
            type: integer
        - description: User ID
          in: path
          name: user_id
          required: true
          schema:
            type: integer
      responses:
        200:
          description: {{RESPONSES['group']['users']['add']['success']}}
          content:
            application/json:
              schema:
                type: object
                properties:
                  msg:
                    type: string
                    example: {{RESPONSES['group']['users']['add']['success']}}
                  group:
                    $ref: '#/components/schemas/Group'
        401:
          description: {{RESPONSES['general']['unauthorized']}}
        403:
          description: {{RESPONSES['general']['unprivileged']}}
          content:
            application/json:
              schema:
                type: object
                properties:
                  msg:
                    type: string
                    example: {{RESPONSES['general']['unprivileged']}}
        404:
          description: {{RESPONSES['group']['not_found']}} or {{RESPONSES['user']['not_found']}}
        409:
          description: {{RESPONSES['group']['users']['add']['failure']['duplicate']}}
        422:
          description: {{RESPONSES['general']['auth_error']}} or {{RESPONSES['group']['users']['add']['failure']['assertions']}}
        500:
          description: {{RESPONSES['general']['internal_error']}}
      security:
        - Bearer: []
    delete:
      tags:
        - groups
      summary: Remove user from group
      operationId: tensorhive.controllers.group.remove_user
      parameters:
        - description: Group ID
          in: path
          name: group_id
          required: true
          schema:
            type: integer
        - description: User ID
          in: path
          name: user_id
          required: true
          schema:
            type: integer
      responses:
        200:
          description: {{RESPONSES['group']['users']['remove']['success']}}
          content:
            application/json:
              schema:
                type: object
                properties:
                  msg:
                    type: string
                    example: {{RESPONSES['group']['users']['remove']['success']}}
                  group:
                    $ref: '#/components/schemas/Group'
        401:
          description: {{RESPONSES['general']['unauthorized']}}
        403:
          description: {{RESPONSES['general']['unprivileged']}}
          content:
            application/json:
              schema:
                type: object
                properties:
                  msg:
                    type: string
                    example: {{RESPONSES['general']['unprivileged']}}
        404:
          description: {{RESPONSES['group']['not_found']}} or {{RESPONSES['user']['not_found']}} or {{RESPONSES['group']['users']['remove']['failure']['not_found']}}
        422:
          description: {{RESPONSES['general']['auth_error']}} or {{RESPONSES['group']['users']['remove']['failure']['assertions']}}
        500:
          description: {{RESPONSES['general']['internal_error']}}
      security:
        - Bearer: []
  /restrictions:
    get:
      tags:
        - restrictions
      summary: Get all or specific restrictions
      operationId: tensorhive.controllers.restriction.get
      parameters:
        - description: User id
          in: query
          name: user_id
          required: false
          schema:
            type: integer
            nullable: true
            default: null
        - description: If user id is given include restrictions applied to groups of which user is member
          in: query
          name: include_user_groups
          required: false
          schema:
            type: boolean
            nullable: true
            default: null
        - description: Group id
          in: query
          name: group_id
          required: false
          schema:
            type: integer
            nullable: true
            default: null
        - description: Resource id
          in: query
          name: resource_id
          required: false
          schema:
            type: string
            nullable: true
            default: null
        - description: Schedule id
          in: query
          name: schedule_id
          required: false
          schema:
            type: integer
            nullable: true
            default: null
      responses:
        200:
          description: {{RESPONSES['general']['ok']}}
          content:
            application/json:
              schema:
                type: array
                items:
                  $ref: '#/components/schemas/Restriction'
        400:
          description: {{RESPONSES['general']['bad_request']}}.
        401:
          description: {{RESPONSES['general']['unauthorized']}}
        422:
          description: {{RESPONSES['general']['auth_error']}}
        500:
          description: {{RESPONSES['general']['internal_error']}}
      security:
        - Bearer: []
    post:
      tags:
        - restrictions
      summary: Create new restriction
      operationId: tensorhive.controllers.restriction.create
      requestBody:
        description: Restriction object
        required: true
        content:
          application/json:
            schema:
              $ref: '#/components/schemas/RestrictionForm'
              x-body-name: restriction
      responses:
        201:
          description: {{RESPONSES['restriction']['create']['success']}}
          content:
            application/json:
              schema:
                type: object
                properties:
                  msg:
                    type: string
                    example: {{RESPONSES['restriction']['create']['success']}}
                  restriction:
                    $ref: '#/components/schemas/Restriction'
        400:
          description: {{RESPONSES['general']['bad_request']}}
        401:
          description: {{RESPONSES['general']['unauthorized']}}
        403:
          description: {{RESPONSES['general']['unprivileged']}}
          content:
            application/json:
              schema:
                type: object
                properties:
                  msg:
                    type: string
                    example: {{RESPONSES['general']['unprivileged']}}
        422:
          description: {{RESPONSES['general']['auth_error']}} or {{RESPONSES['restriction']['create']['failure']['invalid']}}
        500:
          description: {{RESPONSES['general']['internal_error']}}
      security:
        - Bearer: []
  /restrictions/{id}:
    put:
      tags:
        - restrictions
      summary: Update existing restriction
      operationId: tensorhive.controllers.restriction.update
      requestBody:
        description: Restriction object with fields to overwrite (end field is nullable string).
        required: true
        content:
          application/json:
            schema:
              $ref: '#/components/schemas/RestrictionUpdateForm'
              x-body-name: newValues
      parameters:
          - description: Restriction ID
            in: path
            name: id
            required: true
            schema:
              type: integer
      responses:
        200:
          description: {{RESPONSES['restriction']['update']['success']}}
          content:
            application/json:
              schema:
                type: object
                properties:
                  msg:
                    type: string
                    example: {{RESPONSES['restriction']['update']['success']}}
                  restriction:
                    $ref: '#/components/schemas/Restriction'
        400:
          description: {{RESPONSES['general']['bad_request']}}
        401:
          description: {{RESPONSES['general']['unauthorized']}}
        403:
          description: {{RESPONSES['general']['unprivileged']}}
          content:
            application/json:
              schema:
                type: object
                properties:
                  msg:
                    type: string
                    example: {{RESPONSES['general']['unprivileged']}}
        404:
          description: {{RESPONSES['restriction']['not_found']}}
        422:
          description: {{RESPONSES['general']['auth_error']}} or {{RESPONSES['restriction']['update']['failure']['assertions']}}
        500:
          description: {{RESPONSES['general']['internal_error']}}
      security:
        - Bearer: []
    delete:
      tags:
        - restrictions
      summary: Delete restriction
      operationId: tensorhive.controllers.restriction.delete
      parameters:
        - description: Restriction ID
          in: path
          name: id
          required: true
          schema:
            type: integer
      responses:
        200:
          description: {{RESPONSES['restriction']['delete']['success']}}
          content:
            application/json:
              schema:
                example:
                  msg: {{RESPONSES['restriction']['delete']['success']}}
        401:
          description: {{RESPONSES['general']['unauthorized']}}
        403:
          description: {{RESPONSES['general']['unprivileged']}}
          content:
            application/json:
              schema:
                type: object
                properties:
                  msg:
                    type: string
                    example: {{RESPONSES['general']['unprivileged']}}
        404:
          description: {{RESPONSES['restriction']['not_found']}}
        422:
          description: {{RESPONSES['general']['auth_error']}}
        500:
          description: {{RESPONSES['general']['internal_error']}}
      security:
        - Bearer: []
  /restrictions/{restriction_id}/users/{user_id}:
    put:
      tags:
        - restrictions
      summary: Apply restriction to user
      operationId: tensorhive.controllers.restriction.apply_to_user
      parameters:
        - description: Restriction ID
          in: path
          name: restriction_id
          required: true
          schema:
            type: integer
        - description: User ID
          in: path
          name: user_id
          required: true
          schema:
            type: integer
      responses:
        200:
          description: {{RESPONSES['restriction']['users']['apply']['success']}}
          content:
            application/json:
              schema:
                type: object
                properties:
                  msg:
                    type: string
                    example: {{RESPONSES['restriction']['users']['apply']['success']}}
                  restriction:
                    $ref: '#/components/schemas/Restriction'
        401:
          description: {{RESPONSES['general']['unauthorized']}}
        403:
          description: {{RESPONSES['general']['unprivileged']}}
          content:
            application/json:
              schema:
                type: object
                properties:
                  msg:
                    type: string
                    example: {{RESPONSES['general']['unprivileged']}}
        404:
          description: {{RESPONSES['restriction']['not_found']}} or {{RESPONSES['user']['not_found']}}
        409:
          description: {{RESPONSES['restriction']['users']['apply']['failure']['duplicate']}}
        422:
          description: {{RESPONSES['general']['auth_error']}} or {{RESPONSES['restriction']['users']['apply']['failure']['assertions']}}
        500:
          description: {{RESPONSES['general']['internal_error']}}
      security:
        - Bearer: []
    delete:
      tags:
        - restrictions
      summary: Remove restriction from user
      operationId: tensorhive.controllers.restriction.remove_from_user
      parameters:
        - description: Restriction ID
          in: path
          name: restriction_id
          required: true
          schema:
            type: integer
        - description: User ID
          in: path
          name: user_id
          required: true
          schema:
            type: integer
      responses:
        200:
          description: {{RESPONSES['restriction']['users']['remove']['success']}}
          content:
            application/json:
              schema:
                type: object
                properties:
                  msg:
                    type: string
                    example: {{RESPONSES['restriction']['users']['remove']['success']}}
                  restriction:
                    $ref: '#/components/schemas/Restriction'
        401:
          description: {{RESPONSES['general']['unauthorized']}}
        403:
          description: {{RESPONSES['general']['unprivileged']}}
          content:
            application/json:
              schema:
                type: object
                properties:
                  msg:
                    type: string
                    example: {{RESPONSES['general']['unprivileged']}}
        404:
          description: {{RESPONSES['restriction']['not_found']}} or {{RESPONSES['user']['not_found']}} or {{RESPONSES['restriction']['users']['remove']['failure']['not_found']}}
        422:
          description: {{RESPONSES['general']['auth_error']}} or {{RESPONSES['restriction']['users']['remove']['failure']['assertions']}}
        500:
          description: {{RESPONSES['general']['internal_error']}}
      security:
        - Bearer: []
  /restrictions/{restriction_id}/groups/{group_id}:
    put:
      tags:
        - restrictions
      summary: Apply restriction to group
      operationId: tensorhive.controllers.restriction.apply_to_group
      parameters:
        - description: Restriction ID
          in: path
          name: restriction_id
          required: true
          schema:
            type: integer
        - description: Group ID
          in: path
          name: group_id
          required: true
          schema:
            type: integer
      responses:
        200:
          description: {{RESPONSES['restriction']['groups']['apply']['success']}}
          content:
            application/json:
              schema:
                type: object
                properties:
                  msg:
                    type: string
                    example: {{RESPONSES['restriction']['groups']['apply']['success']}}
                  restriction:
                    $ref: '#/components/schemas/Restriction'
        401:
          description: {{RESPONSES['general']['unauthorized']}}
        403:
          description: {{RESPONSES['general']['unprivileged']}}
          content:
            application/json:
              schema:
                type: object
                properties:
                  msg:
                    type: string
                    example: {{RESPONSES['general']['unprivileged']}}
        404:
          description: {{RESPONSES['restriction']['not_found']}} or {{RESPONSES['group']['not_found']}}
        409:
          description: {{RESPONSES['restriction']['groups']['apply']['failure']['duplicate']}}
        422:
          description: {{RESPONSES['general']['auth_error']}} or {{RESPONSES['restriction']['groups']['apply']['failure']['assertions']}}
        500:
          description: {{RESPONSES['general']['internal_error']}}
      security:
        - Bearer: []
    delete:
      tags:
        - restrictions
      summary: Remove restriction from group
      operationId: tensorhive.controllers.restriction.remove_from_group
      parameters:
        - description: Restriction ID
          in: path
          name: restriction_id
          required: true
          schema:
            type: integer
        - description: Group ID
          in: path
          name: group_id
          required: true
          schema:
            type: integer
      responses:
        200:
          description: {{RESPONSES['restriction']['groups']['remove']['success']}}
          content:
            application/json:
              schema:
                type: object
                properties:
                  msg:
                    type: string
                    example: {{RESPONSES['restriction']['groups']['remove']['success']}}
                  restriction:
                    $ref: '#/components/schemas/Restriction'
        401:
          description: {{RESPONSES['general']['unauthorized']}}
        403:
          description: {{RESPONSES['general']['unprivileged']}}
          content:
            application/json:
              schema:
                type: object
                properties:
                  msg:
                    type: string
                    example: {{RESPONSES['general']['unprivileged']}}
        404:
          description: {{RESPONSES['restriction']['not_found']}} or {{RESPONSES['group']['not_found']}} or {{RESPONSES['restriction']['groups']['remove']['failure']['not_found']}}
        422:
          description: {{RESPONSES['general']['auth_error']}} or {{RESPONSES['restriction']['groups']['remove']['failure']['assertions']}}
        500:
          description: {{RESPONSES['general']['internal_error']}}
      security:
        - Bearer: []
  /restrictions/{restriction_id}/resources/{resource_uuid}:
    put:
      tags:
        - restrictions
      summary: Apply restriction to resource
      operationId: tensorhive.controllers.restriction.apply_to_resource
      parameters:
        - description: Restriction ID
          in: path
          name: restriction_id
          required: true
          schema:
            type: integer
        - description: Resource UUID
          in: path
          name: resource_uuid
          required: true
          schema:
            type: string
      responses:
        200:
          description: {{RESPONSES['restriction']['resources']['apply']['success']}}
          content:
            application/json:
              schema:
                type: object
                properties:
                  msg:
                    type: string
                    example: {{RESPONSES['restriction']['resources']['apply']['success']}}
                  restriction:
                    $ref: '#/components/schemas/Restriction'
        401:
          description: {{RESPONSES['general']['unauthorized']}}
        403:
          description: {{RESPONSES['general']['unprivileged']}}
          content:
            application/json:
              schema:
                type: object
                properties:
                  msg:
                    type: string
                    example: {{RESPONSES['general']['unprivileged']}}
        404:
          description: {{RESPONSES['restriction']['not_found']}} or {{RESPONSES['resource']['not_found']}}
        409:
          description: {{RESPONSES['restriction']['resources']['apply']['failure']['duplicate']}}
        422:
          description: {{RESPONSES['general']['auth_error']}} or {{RESPONSES['restriction']['resources']['apply']['failure']['assertions']}}
        500:
          description: {{RESPONSES['general']['internal_error']}}
      security:
        - Bearer: []
    delete:
      tags:
        - restrictions
      summary: Remove restriction from resource
      operationId: tensorhive.controllers.restriction.remove_from_resource
      parameters:
        - description: Restriction ID
          in: path
          name: restriction_id
          required: true
          schema:
            type: integer
        - description: Resource UUID
          in: path
          name: resource_uuid
          required: true
          schema:
            type: string
      responses:
        200:
          description: {{RESPONSES['restriction']['resources']['remove']['success']}}
          content:
            application/json:
              schema:
                type: object
                properties:
                  msg:
                    type: string
                    example: {{RESPONSES['restriction']['resources']['remove']['success']}}
                  restriction:
                    $ref: '#/components/schemas/Restriction'
        400:
          description: {{RESPONSES['general']['bad_request']}}
        401:
          description: {{RESPONSES['general']['unauthorized']}}
        403:
          description: {{RESPONSES['general']['unprivileged']}}
          content:
            application/json:
              schema:
                type: object
                properties:
                  msg:
                    type: string
                    example: {{RESPONSES['general']['unprivileged']}}
        404:
          description: {{RESPONSES['restriction']['not_found']}} or {{RESPONSES['resource']['not_found']}} or {{RESPONSES['restriction']['resources']['remove']['failure']['not_found']}}
        422:
          description: {{RESPONSES['general']['auth_error']}} or {{RESPONSES['restriction']['resources']['remove']['failure']['assertions']}}
        500:
          description: {{RESPONSES['general']['internal_error']}}
      security:
        - Bearer: []
  /restrictions/{restriction_id}/hosts/{hostname}:
    put:
      tags:
        - restrictions
      summary: Apply restriction to all resources with given hostname
      operationId: tensorhive.controllers.restriction.apply_to_resources_by_hostname
      parameters:
        - description: Restriction ID
          in: path
          name: restriction_id
          required: true
          schema:
            type: integer
        - description: Resources hostname
          in: path
          name: hostname
          required: true
          schema:
            type: string
      responses:
        200:
          description: {{RESPONSES['restriction']['hosts']['apply']['success']}}
          content:
            application/json:
              schema:
                type: object
                properties:
                  msg:
                    type: string
                    example: {{RESPONSES['restriction']['hosts']['apply']['success']}}
                  restriction:
                    $ref: '#/components/schemas/Restriction'
        401:
          description: {{RESPONSES['general']['unauthorized']}}
        403:
          description: {{RESPONSES['general']['unprivileged']}}
          content:
            application/json:
              schema:
                type: object
                properties:
                  msg:
                    type: string
                    example: {{RESPONSES['general']['unprivileged']}}
        404:
          description: {{RESPONSES['restriction']['not_found']}} or {{RESPONSES['nodes']['hostname']['not_found']}}
        422:
          description: {{RESPONSES['general']['auth_error']}} or {{RESPONSES['restriction']['hosts']['apply']['failure']['assertions']}}
        500:
          description: {{RESPONSES['general']['internal_error']}}
      security:
        - Bearer: []
    delete:
      tags:
        - restrictions
      summary: Remove restriction from all resources with given hostname
      operationId: tensorhive.controllers.restriction.remove_from_resources_by_hostname
      parameters:
        - description: Restriction ID
          in: path
          name: restriction_id
          required: true
          schema:
            type: integer
        - description: Resources hostname
          in: path
          name: hostname
          required: true
          schema:
            type: string
      responses:
        200:
          description: {{RESPONSES['restriction']['hosts']['remove']['success']}}
          content:
            application/json:
              schema:
                type: object
                properties:
                  msg:
                    type: string
                    example: {{RESPONSES['restriction']['hosts']['remove']['success']}}
                  restriction:
                    $ref: '#/components/schemas/Restriction'
        401:
          description: {{RESPONSES['general']['unauthorized']}}
        403:
          description: {{RESPONSES['general']['unprivileged']}}
          content:
            application/json:
              schema:
                type: object
                properties:
                  msg:
                    type: string
                    example: {{RESPONSES['general']['unprivileged']}}
        404:
          description: {{RESPONSES['restriction']['not_found']}} or {{RESPONSES['nodes']['hostname']['not_found']}}
        422:
          description: {{RESPONSES['general']['auth_error']}} or {{RESPONSES['restriction']['hosts']['apply']['failure']['assertions']}}
        500:
          description: {{RESPONSES['general']['internal_error']}}
      security:
        - Bearer: []
  /restrictions/{restriction_id}/schedules/{schedule_id}:
    put:
      tags:
        - restrictions
      summary: Add schedule to restriction
      operationId: tensorhive.controllers.restriction.add_schedule
      parameters:
        - description: Restriction ID
          in: path
          name: restriction_id
          required: true
          schema:
            type: integer
        - description: Schedule ID
          in: path
          name: schedule_id
          required: true
          schema:
            type: integer
      responses:
        200:
          description: {{RESPONSES['restriction']['schedules']['add']['success']}}
          content:
            application/json:
              schema:
                type: object
                properties:
                  msg:
                    type: string
                    example: {{RESPONSES['restriction']['schedules']['add']['success']}}
                  restriction:
                    $ref: '#/components/schemas/Restriction'
        401:
          description: {{RESPONSES['general']['unauthorized']}}
        403:
          description: {{RESPONSES['general']['unprivileged']}}
          content:
            application/json:
              schema:
                type: object
                properties:
                  msg:
                    type: string
                    example: {{RESPONSES['general']['unprivileged']}}
        404:
          description: {{RESPONSES['restriction']['not_found']}} or {{RESPONSES['schedule']['not_found']}}
        409:
          description: {{RESPONSES['restriction']['schedules']['add']['failure']['duplicate']}}
        422:
          description: {{RESPONSES['general']['auth_error']}} or {{RESPONSES['restriction']['schedules']['add']['failure']['assertions']}}
        500:
          description: {{RESPONSES['general']['internal_error']}}
      security:
        - Bearer: []
    delete:
      tags:
        - restrictions
      summary: Remove schedule from restriction
      operationId: tensorhive.controllers.restriction.remove_schedule
      parameters:
        - description: Restriction ID
          in: path
          name: restriction_id
          required: true
          schema:
            type: integer
        - description: Schedule ID
          in: path
          name: schedule_id
          required: true
          schema:
            type: integer
      responses:
        200:
          description: {{RESPONSES['restriction']['schedules']['remove']['success']}}
          content:
            application/json:
              schema:
                type: object
                properties:
                  msg:
                    type: string
                    example: {{RESPONSES['restriction']['schedules']['remove']['success']}}
                  restriction:
                    $ref: '#/components/schemas/Restriction'
        401:
          description: {{RESPONSES['general']['unauthorized']}}
        403:
          description: {{RESPONSES['general']['unprivileged']}}
          content:
            application/json:
              schema:
                type: object
                properties:
                  msg:
                    type: string
                    example: {{RESPONSES['general']['unprivileged']}}
        404:
          description: {{RESPONSES['restriction']['not_found']}} or {{RESPONSES['schedule']['not_found']}} or {{RESPONSES['restriction']['schedules']['remove']['failure']['not_found']}}
        422:
          description: {{RESPONSES['general']['auth_error']}} or {{RESPONSES['restriction']['schedules']['remove']['failure']['assertions']}}
        500:
          description: {{RESPONSES['general']['internal_error']}}
      security:
        - Bearer: []
  /schedules:
    get:
      tags:
        - schedules
      summary: Get all schedules
      operationId: tensorhive.controllers.schedule.get
      responses:
        200:
          description: {{RESPONSES['general']['success']}}
          content:
            application/json:
              schema:
                type: array
                items:
                  $ref: '#/components/schemas/Schedule'
        401:
          description: {{RESPONSES['general']['unauthorized']}}
        403:
          description: {{RESPONSES['general']['unprivileged']}}
          content:
            application/json:
              schema:
                type: object
                properties:
                  msg:
                    type: string
                    example: {{RESPONSES['general']['unprivileged']}}
        422:
          description: {{RESPONSES['general']['auth_error']}}
        500:
          description: {{RESPONSES['general']['internal_error']}}
      security:
        - Bearer: []    
    post:
      tags:
        - schedules
      summary: Create new restriction schedule
      operationId: tensorhive.controllers.schedule.create
      requestBody:
        description: Schedule object
        required: true
        content:
          application/json:
            schema:
              $ref: '#/components/schemas/ScheduleForm'
              x-body-name: schedule
      responses:
        201:
          description: {{RESPONSES['schedule']['create']['success']}}
          content:
            application/json:
              schema:
                type: object
                properties:
                  msg:
                    type: string
                    example: {{RESPONSES['schedule']['create']['success']}}
                  schedule:
                    $ref: '#/components/schemas/Schedule'
        403:
          description: {{RESPONSES['general']['unprivileged']}}
          content:
            application/json:
              schema:
                type: object
                properties:
                  msg:
                    type: string
                    example: {{RESPONSES['general']['unprivileged']}}
        422:
          description: {{RESPONSES['general']['auth_error']}} or {{RESPONSES['schedule']['create']['failure']['invalid']}}
        500:
          description: {{RESPONSES['general']['internal_error']}}
      security:
        - Bearer: []
  /schedules/{id}:
    get:
      tags:
        - schedules
      summary: Get schedule with given ID
      operationId: tensorhive.controllers.schedule.get_by_id
      parameters:
        - description: Schedule ID
          in: path
          name: id
          required: true
          schema:
            type: integer
      responses:
        200:
          description: {{RESPONSES['general']['success']}}
          content:
            application/json:
              schema:
                type: object
                properties:
                  msg:
                    type: string
                    example: {{RESPONSES['schedule']['get']['success']}}
                  schedule:
                    $ref: '#/components/schemas/Schedule'
        401:
          description: {{RESPONSES['general']['unauthorized']}}
        404:
          description: {{RESPONSES['schedule']['not_found']}}
          content:
            application/json:
              schema:
                type: object
                properties:
                  msg:
                    type: string
                    example: {{RESPONSES['schedule']['not_found']}}
        422:
          description: {{RESPONSES['general']['auth_error']}}
        500:
          description: {{RESPONSES['general']['internal_error']}}
      security:
        - Bearer: []
    put:
      tags:
        - schedules
      summary: Update existing schedule
      operationId: tensorhive.controllers.schedule.update
      requestBody:
        description: Schedule object with fields to overwrite.
        required: true
        content:
          application/json:
            schema:
              $ref: '#/components/schemas/ScheduleUpdateForm'
              x-body-name: newValues
      parameters:
          - description: Schedule ID
            in: path
            name: id
            required: true
            schema:
              type: integer
      responses:
        200:
          description: {{RESPONSES['schedule']['update']['success']}}
          content:
            application/json:
              schema:
                type: object
                properties:
                  msg:
                    type: string
                    example: {{RESPONSES['schedule']['update']['success']}}
                  schedule:
                    $ref: '#/components/schemas/Schedule'
        400:
          description: {{RESPONSES['general']['bad_request']}}
        401:
          description: {{RESPONSES['general']['unauthorized']}}
        403:
          description: {{RESPONSES['general']['unprivileged']}}
          content:
            application/json:
              schema:
                type: object
                properties:
                  msg:
                    type: string
                    example: {{RESPONSES['general']['unprivileged']}}
        404:
          description: {{RESPONSES['schedule']['not_found']}}
        422:
          description: {{RESPONSES['general']['auth_error']}} or {{RESPONSES['schedule']['update']['failure']['assertions']}}
        500:
          description: {{RESPONSES['general']['internal_error']}}
      security:
        - Bearer: []
    delete:
      tags:
        - schedules
      summary: Delete schedule
      operationId: tensorhive.controllers.schedule.delete
      parameters:
        - description: Schedule ID
          in: path
          name: id
          required: true
          schema:
            type: integer
      responses:
        200:
          description: {{RESPONSES['schedule']['delete']['success']}}
          content:
            application/json:
              schema:
                example:
                  msg: {{RESPONSES['schedule']['delete']['success']}}
        401:
          description: {{RESPONSES['general']['unauthorized']}}
        403:
          description: {{RESPONSES['general']['unprivileged']}}
          content:
            application/json:
              schema:
                type: object
                properties:
                  msg:
                    type: string
                    example: {{RESPONSES['general']['unprivileged']}}
        404:
          description: {{RESPONSES['schedule']['not_found']}}
        422:
          description: {{RESPONSES['general']['auth_error']}}
        500:
          description: {{RESPONSES['general']['internal_error']}}
      security:
        - Bearer: []
  /jobs:
    get:
      tags: 
        - jobs
      operationId: tensorhive.controllers.job.get_all
      summary: Query jobs
      parameters:
        - description: User ID (optional)
          in: query
          name: userId
          required: false
          schema:
            type: integer
            default: null
            nullable: true
      responses:
        200:
          description: {{RESPONSES['job']['all']['success']}}
          content:
            application/json:
              schema:
                type: object
                properties:
                  msg:
                    type: string
                    example: {{RESPONSES['job']['all']['success']}}
                  jobs:
                    type: array
                    items:
                      $ref: '#/components/schemas/JobToDisplay'
        401:
          description: {{RESPONSES['general']['unauthorized']}}
        403:
          description: {{RESPONSES['general']['unprivileged']}}
          content:
            application/json:
              schema:
                type: object
                properties:
                  msg:
                    type: string
                    example: {{RESPONSES['general']['unprivileged']}}
        422:
          description: {{RESPONSES['general']['auth_error']}}
        500:
          description: {{RESPONSES['general']['internal_error']}}        
      security:
        - Bearer: []
    post:
      tags: 
        - jobs
      summary: Create new job
      operationId: tensorhive.controllers.job.create
      requestBody:
        description: |
          Job object
          * start time field is nullable string
          * stop time field is nullable string
        required: true
        content:
          application/json:
            schema:
              $ref: '#/components/schemas/JobForm'
              x-body-name: job
      responses:
        201:
          description: {{RESPONSES['job']['create']['success']}}
          content:
            application/json:
              schema:
                type: object
                properties:
                  msg:
                    type: string
                    example: {{RESPONSES['job']['create']['success']}}
                  job:
                    $ref: '#/components/schemas/JobToDisplay'
        400:
          description: {{RESPONSES['general']['bad_request']}}
        401:
          description: {{RESPONSES['general']['unauthorized']}}
        403:
          description: {{RESPONSES['general']['unprivileged']}}
          content:
            application/json:
              schema:
                type: object
                properties:
                  msg:
                    type: string
                    example: {{RESPONSES['general']['unprivileged']}}
        409:
          description: {{RESPONSES['job']['create']['failure']['duplicate']}}
        422:
          description: {{RESPONSES['general']['auth_error']}} or {{RESPONSES['job']['create']['failure']['invalid']}}
        500:
          description: {{RESPONSES['general']['internal_error']}}
      security:
        - Bearer: []
  /jobs/{id}:
    get:
      tags: 
        - jobs
      operationId: tensorhive.controllers.job.get_by_id
      summary: Get job by ID
      parameters:
        - description: Job ID
          in: path
          name: id
          required: true
          schema:
            type: integer
      responses:
        200:
          description: {{RESPONSES['job']['get']['success']}}
          content:
            application/json:
              schema:
                type: object
                properties:
                  msg:
                    type: string
                    example: {{RESPONSES['job']['get']['success']}}
                  job:
                    $ref: '#/components/schemas/JobToDisplay'
        401:
          description: {{RESPONSES['general']['unauthorized']}}
        403:
          description: {{RESPONSES['general']['unprivileged']}}
          content:
            application/json:
              schema:
                type: object
                properties:
                  msg:
                    type: string
                    example: {{RESPONSES['general']['unprivileged']}}
        404:
          description: {{RESPONSES['job']['not_found']}}
          content:
            application/json:
              schema:
                type: object
                properties:
                  msg:
                    type: string
                    example: {{RESPONSES['job']['not_found']}}
        422:
          description: {{RESPONSES['general']['auth_error']}}
        500:
          description: {{RESPONSES['general']['internal_error']}}
      security:
        - Bearer: []
    put:
      tags: 
        - jobs
      operationId: tensorhive.controllers.job.update
      summary: Update job
      requestBody:
        description: |
            Job object with fields to overwrite.
        required: true
        content:
          application/json:
            schema:
              $ref: '#/components/schemas/JobUpdateForm'
              x-body-name: newValues
      parameters:
        - description: Job ID
          in: path
          name: id
          required: true
          schema:
            type: integer
      responses:
        201:
          description: {{RESPONSES['general']['ok']}}
          content:
            application/json:
              schema:
                type: object
                properties:
                  msg:
                    type: string
                    example: {{RESPONSES['job']['update']['success']}}
                  job:
                    $ref: '#/components/schemas/JobToDisplay'
        401:
          description: {{RESPONSES['general']['unauthorized']}}
        403:
          description: {{RESPONSES['general']['unprivileged']}}
          content:
            application/json:
              schema:
                type: object
                properties:
                  msg:
                    type: string
                    example: {{RESPONSES['general']['unprivileged']}}
        404:
          description: {{RESPONSES['job']['not_found']}}
          content:
            application/json:
              schema:
                type: object
                properties:
                  msg:
                    type: string
                    example: {{RESPONSES['job']['not_found']}}
        422:
          description: {{RESPONSES['general']['auth_error']}}
        500:
          description: {{RESPONSES['general']['internal_error']}}
          content:
            application/json:
              schema:
                type: object
                properties:
                  msg:
                    type: string
                    example: {{RESPONSES['general']['internal_error']}}
      security:
        - Bearer: []
    delete:
      tags:
        - jobs
      summary: Delete job
      operationId: tensorhive.controllers.job.delete
      parameters:
        - description: Job ID
          in: path
          name: id
          required: true
          schema:
            type: integer
      responses:
        200:
          description: {{RESPONSES['general']['ok']}}
          content:
            application/json:
              schema:
                type: object
                properties:
                  msg:
                    type: string
                    example: {{RESPONSES['job']['delete']['success']}}
        401:
          description: {{RESPONSES['general']['unauthorized']}}
        403:
          description: {{RESPONSES['general']['unprivileged']}}
          content:
            application/json:
              schema:
                type: object
                properties:
                  msg:
                    type: string
                    example: {{RESPONSES['general']['unprivileged']}}
        404:
          description: {{RESPONSES['job']['not_found']}}
          content:
            application/json:
              schema:
                type: object
                properties:
                  msg:
                    type: string
                    example: {{RESPONSES['job']['not_found']}}
        422:
          description: {{RESPONSES['general']['auth_error']}}
        500:
          description: {{RESPONSES['general']['internal_error']}}
          content:
            application/json:
              schema:
                type: object
                properties:
                  msg:
                    type: string
                    example: {{RESPONSES['general']['internal_error']}}
      security:
        - Bearer: []
  /jobs/{id}/execute:
    get:
      tags: 
        - jobs
      summary: Execute a job by id
      parameters:
        - description: Job ID
          in: path
          name: id
          required: true
          schema:
            type: integer
      operationId: tensorhive.controllers.job.execute
      responses:
        200:
          description: {{RESPONSES['general']['ok']}}
          content:
            application/json:
              schema:
                type: object
                properties:
                  msg:
                    type: string
                    example: {{RESPONSES['job']['execute']['success']}}
                  job:
                    $ref: '#/components/schemas/JobToDisplay'
        403:
          description: {{RESPONSES['general']['unprivileged']}}
          content:
            application/json:
              schema:
                type: object
                properties:
                  msg:
                    type: string
                    example: {{RESPONSES['general']['unprivileged']}}
        404:
          description: {{RESPONSES['job']['not_found']}}
          content:
            application/json:
              schema:
                type: object
                properties:
                  msg:
                    type: string
                    example: {{RESPONSES['job']['not_found']}}
        401:
          description: {{RESPONSES['general']['unauthorized']}}
        409:
          description: {{RESPONSES['job']['execute']['failure']['state']}}
          content:
            application/json:
              schema:
                type: object
                properties:
                  msg:
                    type: string
                    example: {{RESPONSES['job']['execute']['failure']['state']}}
        422:
          description: {{RESPONSES['job']['execute']['failure']['tasks']}}
          content:
            application/json:
              schema:
                type: object
                properties:
                  msg:
                    type: string
                    example: {{RESPONSES['job']['execute']['failure']['tasks']}}
        500:
          description: {{RESPONSES['general']['internal_error']}}
          content:
            application/json:
              schema:
                type: object
                properties:
                  msg:
                    type: string
                    example: {{RESPONSES['general']['internal_error']}}
      security:
        - Bearer: []
  /jobs/{id}/stop:
    get:
      tags: 
        - jobs
      summary: Stop a specific job
      parameters:
        - description: Job ID
          in: path
          name: id
          required: true
          schema:
            type: integer
        - description: false to kill, null to terminate, true to interrupt all belonging tasks
          in: query
          name: gracefully
          required: false
          schema:
            type: boolean
            nullable: true
            default: null
      operationId: tensorhive.controllers.job.stop
      responses:
        200:
          description: {{RESPONSES['general']['ok']}}
          content:
            application/json:
              schema:
                type: object
                properties:
                  msg:
                    type: string
                    example: {{RESPONSES['job']['stop']['success']}}
                  job:
                    $ref: '#/components/schemas/JobToDisplay'
        403:
          description: {{RESPONSES['general']['unprivileged']}}
          content:
            application/json:
              schema:
                type: object
                properties:
                  msg:
                    type: string
                    example: {{RESPONSES['general']['unprivileged']}}
        404:
          description: {{RESPONSES['job']['not_found']}}
          content:
            application/json:
              schema:
                type: object
                properties:
                  msg:
                    type: string
                    example: {{RESPONSES['job']['not_found']}}
        401:
          description: {{RESPONSES['general']['unauthorized']}}
        409:
          description: {{RESPONSES['job']['stop']['failure']['state']}}
          content:
            application/json:
              schema:
                type: object
                properties:
                  msg:
                    type: string
                    example: {{RESPONSES['job']['stop']['failure']['state']}}
        422:
          description: {{RESPONSES['job']['stop']['failure']['tasks']}}
          content:
            application/json:
              schema:
                type: object
                properties:
                  msg:
                    type: string
                    example: {{RESPONSES['job']['stop']['failure']['tasks']}}
        500:
          description: {{RESPONSES['general']['internal_error']}}
          content:
            application/json:
              schema:
                type: object
                properties:
                  msg:
                    type: string
                    example: {{RESPONSES['general']['internal_error']}}
      security:
        - Bearer: []
  /jobs/{job_id}/tasks:
    post:
      tags: 
        - jobs
      summary: Create new task
      operationId: tensorhive.controllers.task.create
      requestBody:
        description: |
          Task object
        required: true
        content:
          application/json:
            schema:
              $ref: '#/components/schemas/TaskForm'
              x-body-name: task
      parameters:
        - description: Job ID
          in: path
          name: job_id
          required: true
          schema:
            type: integer
      responses:
        201:
          description: {{RESPONSES['task']['create']['success']}}
          content:
            application/json:
              schema:
                type: object
                properties:
                  msg:
                    type: string
                    example: {{RESPONSES['task']['create']['success']}}
                  task:
                    $ref: '#/components/schemas/TaskToDisplay'
        400:
          description: {{RESPONSES['general']['bad_request']}}
        401:
          description: {{RESPONSES['general']['unauthorized']}}
        403:
          description: {{RESPONSES['general']['unprivileged']}}
          content:
            application/json:
              schema:
                type: object
                properties:
                  msg:
                    type: string
                    example: {{RESPONSES['general']['unprivileged']}}
        409:
          description: {{RESPONSES['task']['create']['failure']['duplicate']}}
        422:
          description: {{RESPONSES['general']['auth_error']}} or {{RESPONSES['task']['create']['failure']['invalid']}}
        500:
          description: {{RESPONSES['general']['internal_error']}}
      security:
        - Bearer: []
  /jobs/{job_id}/tasks/{task_id}:
    put:
      tags:
        - jobs
      summary: Add task to job
      operationId: tensorhive.controllers.job.add_task
      parameters:
        - description: Job ID
          in: path
          name: job_id
          required: true
          schema:
            type: integer
        - description: Task ID
          in: path
          name: task_id
          required: true
          schema:
            type: integer
      responses:
        200:
          description: {{RESPONSES['job']['tasks']['add']['success']}}
          content:
            application/json:
              schema:
                type: object
                properties:
                  msg:
                    type: string
                    example: {{RESPONSES['job']['tasks']['add']['success']}}
                  job:
                    $ref: '#/components/schemas/JobToDisplay'
        401:
          description: {{RESPONSES['general']['unauthorized']}}
        403:
          description: {{RESPONSES['job']['tasks']['add']['failure']['assertions']}}
          content:
            application/json:
              schema:
                type: object
                properties:
                  msg:
                    type: string
                    example: {{RESPONSES['job']['tasks']['add']['failure']['assertions']}}
        404:
          description: {{RESPONSES['job']['not_found']}} or {{RESPONSES['task']['not_found']}}
        409:
          description: {{RESPONSES['job']['tasks']['add']['failure']['duplicate']}}
        422:
          description: {{RESPONSES['general']['auth_error']}} or {{RESPONSES['job']['tasks']['add']['failure']['assertions']}}
        500:
          description: {{RESPONSES['general']['internal_error']}}
      security:
        - Bearer: []
    delete:
      tags:
        - jobs
      summary: Remove task from job
      operationId: tensorhive.controllers.job.remove_task
      parameters:
        - description: Job ID
          in: path
          name: job_id
          required: true
          schema:
            type: integer
        - description: Task ID
          in: path
          name: task_id
          required: true
          schema:
            type: integer
      responses:
        200:
          description: {{RESPONSES['job']['tasks']['remove']['success']}}
          content:
            application/json:
              schema:
                type: object
                properties:
                  msg:
                    type: string
                    example: {{RESPONSES['job']['tasks']['remove']['success']}}
                  job:
                    $ref: '#/components/schemas/JobToDisplay'
        401:
          description: {{RESPONSES['general']['unauthorized']}}
        403:
          description: {{RESPONSES['job']['tasks']['remove']['failure']['assertions']}}   
          content:
            application/json:
              schema:
                type: object
                properties:
                  msg:
                    type: string
                    example: {{RESPONSES['job']['tasks']['remove']['failure']['assertions']}}
        404:
          description: {{RESPONSES['job']['not_found']}} or {{RESPONSES['task']['not_found']}} or {{RESPONSES['job']['tasks']['remove']['failure']['not_found']}}
        422:
          description: {{RESPONSES['general']['auth_error']}} or {{RESPONSES['job']['tasks']['add']['failure']['assertions']}}
        500:
          description: {{RESPONSES['general']['internal_error']}}
      security:
        - Bearer: []
  /jobs:
    get:
      tags: 
        - jobs
      operationId: tensorhive.controllers.job.get_all
      summary: Query jobs
      description: Fetches either all or only those owned by the user.
      parameters:
        - description: User ID (optional)
          in: query
          name: userId
          type: integer
          required: false
          default: null
          x-nullable: true
      responses:
        200:
          description: {{RESPONSES['job']['all']['success']}}
          schema:
            type: object
            properties:
              msg:
                type: string
                example: {{RESPONSES['job']['all']['success']}}
              jobs:
                type: array
                items:
                  $ref: '#/components/schemas/JobToDisplay'
        401:
          description: {{RESPONSES['general']['unauthorized']}}
        403:
          description: {{RESPONSES['general']['unpriviliged']}}
          schema:
            type: object
            properties:
              msg:
                type: string
                example: {{RESPONSES['general']['unpriviliged']}}
        422:
          description: {{RESPONSES['general']['auth_error']}}
        500:
          description: {{RESPONSES['general']['internal_error']}}        
      security:
        - Bearer: []
    post:
      tags: 
        - jobs
      summary: Create new job
      operationId: tensorhive.controllers.job.create
      parameters:
        - description: |
            Job object
            * start time field is nullable string
            * stop time field is nullable string
          in: body
          name: job
          required: true
          schema:
            $ref: '#/components/schemas/JobForm'
      responses:
        201:
          description: {{RESPONSES['job']['create']['success']}}
          content:
            application/json:
              schema:
                type: object
                properties:
                  msg:
                    type: string
                    example: {{RESPONSES['job']['create']['success']}}
                  job:
                    $ref: '#/components/schemas/JobToDisplay'
        400:
          description: {{RESPONSES['general']['bad_request']}}
        401:
          description: {{RESPONSES['general']['unauthorized']}}
        403:
          description: {{RESPONSES['general']['unpriviliged']}}
          schema:
            type: object
            properties:
              msg:
                type: string
                example: {{RESPONSES['general']['unpriviliged']}}
        409:
          description: {{RESPONSES['job']['create']['failure']['duplicate']}}
        422:
          description: {{RESPONSES['general']['auth_error']}} or {{RESPONSES['job']['create']['failure']['invalid']}}
        500:
          description: {{RESPONSES['general']['internal_error']}}
      security:
        - Bearer: []
  /jobs/{id}:
    get:
      tags: 
        - jobs
      operationId: tensorhive.controllers.job.get_by_id
      summary: Get job by ID
      description: Fetches specific job by ID
      parameters:
        - description: Job ID
          in: path
          name: id
          type: integer
          required: true
      responses:
        200:
          description: {{RESPONSES['job']['get']['success']}}
          schema:
            type: object
            properties:
              msg:
                type: string
                example: {{RESPONSES['job']['get']['success']}}
              job:
                $ref: '#/components/schemas/JobToDisplay'
        401:
          description: {{RESPONSES['general']['unauthorized']}}
        403:
          description: {{RESPONSES['general']['unpriviliged']}}
          schema:
            type: object
            properties:
              msg:
                type: string
                example: {{RESPONSES['general']['unpriviliged']}}
        404:
          description: {{RESPONSES['job']['not_found']}}
          schema:
            type: object
            properties:
              msg:
                type: string
                example: {{RESPONSES['job']['not_found']}}
        422:
          description: {{RESPONSES['general']['auth_error']}}
        500:
          description: {{RESPONSES['general']['internal_error']}}
      security:
        - Bearer: []
    put:
      tags: 
        - jobs
      operationId: tensorhive.controllers.job.update
      summary: Update specific job
      description: Updates chosen fields in specific job
      parameters:
        - description: Job ID
          in: path
          name: id
          type: integer
          required: true
        - description: |
            Job object with fields to overwrite.
          in: body
          name: newValues
          required: true
          schema:
            $ref: '#/components/schemas/JobUpdateForm'
      responses:
        201:
          description: {{RESPONSES['general']['ok']}}
          schema:
            type: object
            properties:
              msg:
                type: string
                example: {{RESPONSES['job']['update']['success']}}
              job:
                $ref: '#/components/schemas/JobToDisplay'
        401:
          description: {{RESPONSES['general']['unauthorized']}}
        403:
          description: {{RESPONSES['general']['unpriviliged']}}
          schema:
            type: object
            properties:
              msg:
                type: string
                example: {{RESPONSES['general']['unpriviliged']}}
        404:
          description: {{RESPONSES['job']['not_found']}}
          schema:
            type: object
            properties:
              msg:
                type: string
                example: {{RESPONSES['job']['not_found']}}
        422:
          description: {{RESPONSES['general']['auth_error']}}
        500:
          description: {{RESPONSES['general']['internal_error']}}
          schema:
            type: object
            properties:
              msg:
                type: string
                example: {{RESPONSES['general']['internal_error']}}   
      security:
        - Bearer: []
    delete:
      tags:
        - jobs
      summary: Delete job
      operationId: tensorhive.controllers.job.delete
      parameters:
        - description: Job ID
          in: path
          name: id
          required: true
          type: integer
      responses:
        200:
          description: {{RESPONSES['general']['ok']}}
          schema:
            type: object
            properties:
              msg:
                type: string
                example: {{RESPONSES['job']['delete']['success']}}
        401:
          description: {{RESPONSES['general']['unauthorized']}}
        403:
          description: {{RESPONSES['general']['unpriviliged']}}
          schema:
            type: object
            properties:
              msg:
                type: string
                example: {{RESPONSES['general']['unpriviliged']}}
        404:
          description: {{RESPONSES['job']['not_found']}}
          schema:
            type: object
            properties:
              msg:
                type: string
                example: {{RESPONSES['job']['not_found']}}
        422:
          description: {{RESPONSES['general']['auth_error']}}
        500:
          description: {{RESPONSES['general']['internal_error']}}
          schema:
            type: object
            properties:
              msg:
                type: string
                example: {{RESPONSES['general']['internal_error']}}
      security:
        - Bearer: []
  /jobs/{job_id}/tasks/{task_id}:
    put:
      tags:
        - jobs
      summary: Add task to job
      operationId: tensorhive.controllers.job.add_task
      description: Adds specific task to specific job      
      parameters:
        - description: Job ID
          in: path
          name: job_id
          required: true
          type: integer
        - description: Task ID
          in: path
          name: task_id
          required: true
          type: integer
      responses:
        200:
          description: {{RESPONSES['job']['tasks']['add']['success']}}
          schema:
            type: object
            properties:
              msg:
                type: string
                example: {{RESPONSES['job']['tasks']['add']['success']}}
              job:
                $ref: '#/components/schemas/JobToDisplay'
        401:
          description: {{RESPONSES['general']['unauthorized']}}
        403:
          description: {{RESPONSES['job']['tasks']['add']['failure']['assertions']}}
          schema:
            type: object
            properties:
              msg:
                type: string
                example: {{RESPONSES['job']['tasks']['add']['failure']['assertions']}}
        404:
          description: {{RESPONSES['job']['not_found']}} or {{RESPONSES['task']['not_found']}}
        409:
          description: {{RESPONSES['job']['tasks']['add']['failure']['duplicate']}}
        422:
          description: {{RESPONSES['general']['auth_error']}} or {{RESPONSES['job']['tasks']['add']['failure']['assertions']}}
        500:
          description: {{RESPONSES['general']['internal_error']}}
      security:
        - Bearer: []
  /jobs/{id}/execute:
    get:
      tags: 
        - jobs
      parameters:
        - description: Job ID
          in: path
          name: id
          required: true
          type: integer
      summary: Execute a job by id
      description: |
        Job which is already running will not be started.
      operationId: tensorhive.controllers.job.execute
      responses:
        200:
          description: {{RESPONSES['general']['ok']}}
          schema:
            type: object
            properties:
              msg:
                type: string
                example: {{RESPONSES['job']['execute']['success']}}
              job:
                $ref: '#/components/schemas/JobToDisplay'
        403:
          description: {{RESPONSES['general']['unpriviliged']}}
          schema:
            type: object
            properties:
              msg:
                type: string
                example: {{RESPONSES['general']['unpriviliged']}}
        404:
          description: {{RESPONSES['job']['not_found']}}
          schema:
            type: object
            properties:
              msg:
                type: string
                example: {{RESPONSES['job']['not_found']}}
        401:
          description: {{RESPONSES['general']['unauthorized']}}
        409:
          description: {{RESPONSES['job']['execute']['failure']['state']}}
          schema:
            type: object
            properties:
              msg:
                type: string
                example: {{RESPONSES['job']['execute']['failure']['state']}}
        422:
          description: {{RESPONSES['job']['execute']['failure']['tasks']}}
          schema:
            type: object
            properties:
              msg:
                type: string
                example: {{RESPONSES['job']['execute']['failure']['tasks']}}
        500:
          description: {{RESPONSES['general']['internal_error']}}
          schema:
            type: object
            properties:
              msg:
                type: string
                example: {{RESPONSES['general']['internal_error']}}
      security:
        - Bearer: []
  /jobs/{id}/stop:
    get:
      tags: 
        - jobs
      parameters:
        - description: Job ID
          in: path
          name: id
          required: true
          type: integer
        - description: false to kill, null to terminate, true to interrupt all belonging tasks
          in: query
          name: gracefully
          type: boolean
          required: false
          x-nullable: true
          default: null
      summary: Stop a specific job
      description: |
        Job which is not running will not be stopped.

        Passing gracefully parameter to tasks terminate methods
        Kill - almost guaranteed termination
        Terminate - sends SIGTERM, works in most cases
        Interrupt - sends SIGINT. Only this method allows for capturing logs when program is closing
      operationId: tensorhive.controllers.job.stop
      responses:
        200:
          description: {{RESPONSES['general']['ok']}}
          schema:
            type: object
            properties:
              msg:
                type: string
                example: {{RESPONSES['job']['stop']['success']}}
              job:
                $ref: '#/components/schemas/JobToDisplay'
        403:
          description: {{RESPONSES['general']['unpriviliged']}}
          schema:
            type: object
            properties:
              msg:
                type: string
                example: {{RESPONSES['general']['unpriviliged']}}
        404:
          description: {{RESPONSES['job']['not_found']}}
          schema:
            type: object
            properties:
              msg:
                type: string
                example: {{RESPONSES['job']['not_found']}}
        401:
          description: {{RESPONSES['general']['unauthorized']}}
        409:
          description: {{RESPONSES['job']['stop']['failure']['state']}}
          schema:
            type: object
            properties:
              msg:
                type: string
                example: {{RESPONSES['job']['stop']['failure']['state']}}
        422:
          description: {{RESPONSES['job']['stop']['failure']['tasks']}}
          schema:
            type: object
            properties:
              msg:
                type: string
                example: {{RESPONSES['job']['stop']['failure']['tasks']}}
        500:
          description: {{RESPONSES['general']['internal_error']}}
          schema:
            type: object
            properties:
              msg:
                type: string
                example: {{RESPONSES['general']['internal_error']}}
      security:
        - Bearer: []
  /jobs/{job_id}/tasks:
    get:
      tags: 
        - jobs
      operationId: tensorhive.controllers.task.get_all
      summary: Query tasks
      description: Fetches all tasks from specific job.
      parameters:
        - description: Job ID
          in: path
          name: job_id
          type: integer
          required: true
        - description: Synchronize all tasks (optional)
          in: query
          name: syncAll
          type: boolean
          required: false
          default: false
      responses:
        200:
          description: {{RESPONSES['task']['all']['success']}}
          schema:
            type: object
            properties:
              msg:
                type: string
                example: {{RESPONSES['task']['all']['success']}}
              tasks:
                type: array
                items:
                  $ref: '#/components/schemas/TaskToDisplay'
        401:
          description: {{RESPONSES['general']['unauthorized']}}
        403:
          description: {{RESPONSES['general']['unpriviliged']}}
          schema:
            type: object
            properties:
              msg:
                type: string
                example: {{RESPONSES['general']['unpriviliged']}}
        422:
          description: {{RESPONSES['general']['auth_error']}}
      security:
        - Bearer: []
    post:
      tags:
        - jobs
      summary: Create new task
      operationId: tensorhive.controllers.task.create
      requestBody:
        description: |
          Task object
        required: true
        content:
          application/json:
            schema:
              $ref: '#/components/schemas/TaskForm'
              x-body-name: task
      parameters:
        - description: |
            Task object
          in: body
          name: task
          required: true
          schema:
            $ref: '#/components/schemas/TaskForm'
        - description: Job ID
          in: path
          name: job_id
          type: integer
          required: true
      responses:
        201:
          description: {{RESPONSES['task']['create']['success']}}
          schema:
            type: object
            properties:
              msg:
                type: string
                example: {{RESPONSES['task']['create']['success']}}
              task:
                $ref: '#/components/schemas/TaskToDisplay'
        400:
          description: {{RESPONSES['general']['bad_request']}}
        401:
          description: {{RESPONSES['general']['unauthorized']}}
        403:
          description: {{RESPONSES['general']['unpriviliged']}}
          schema:
            type: object
            properties:
              msg:
                type: string
                example: {{RESPONSES['general']['unpriviliged']}}
        409:
          description: {{RESPONSES['task']['create']['failure']['duplicate']}}
        422:
          description: {{RESPONSES['general']['auth_error']}} or {{RESPONSES['task']['create']['failure']['invalid']}}
        500:
          description: {{RESPONSES['general']['internal_error']}}
      security:
        - Bearer: []
  /reservations:
    get:
      tags:
        - reservations
      summary: Get all or specific reservation events
      operationId: tensorhive.controllers.reservation.get
      parameters:
        - description: Array of uuids
          in: query
          name: resources_ids
          required: false
          schema:
            type: array
            items:
              type: string
        - description: UTC ISO (e.g. 2018-10-22T10:00:00.0Z)
          in: query
          name: start
          required: false
          schema:
            type: string
            format: date-time
        - description: UTC ISO (e.g. 2018-10-22T19:00:00.0Z)
          in: query
          name: end
          required: false
          schema:
            type: string
            format: date-time
      responses:
        200:
          description: {{RESPONSES['general']['ok']}}
          content:
            application/json:
              schema:
                type: array
                items:
                  $ref: '#/components/schemas/Reservation'
        400:
          description: {{RESPONSES['general']['bad_request']}}. Specify all parameters or none.
        401:
          description: {{RESPONSES['general']['unauthorized']}}
        422:
          description: {{RESPONSES['general']['auth_error']}}
        500:
          description: {{RESPONSES['general']['internal_error']}}
      security:
        - Bearer: []
    post:
      tags:
        - reservations
      summary: Make new reservation
      operationId: tensorhive.controllers.reservation.create
      requestBody:
        description: Reservation object
        required: true
        content:
          application/json:
            schema:
              $ref: '#/components/schemas/ReservationForm'
              x-body-name: reservation
      responses:
        201:
          description: {{RESPONSES['reservation']['create']['success']}}
          content:
            application/json:
              schema:
                type: object
                properties:
                  msg:
                    type: string
                    example: {{RESPONSES['reservation']['create']['success']}}
                  reservation:
                    $ref: '#/components/schemas/Reservation'
        400:
          description: {{RESPONSES['general']['bad_request']}}
        401:
          description: {{RESPONSES['general']['unauthorized']}}
        403:
          description: {{RESPONSES['reservation']['create']['failure']['forbidden']}}
        422:
          description: {{RESPONSES['general']['auth_error']}} or {{RESPONSES['reservation']['create']['failure']['invalid']}}
        500:
          description: {{RESPONSES['general']['internal_error']}}
      security:
        - Bearer: []
  /reservations/{id}:
    put:
      tags:
        - reservations
      summary: Update existing reservation
      operationId: tensorhive.controllers.reservation.update
      requestBody:
        description: Reservation object with fields to overwrite.
        required: true
        content:
          application/json:
            schema:
              $ref: '#/components/schemas/ReservationUpdateForm'
              x-body-name: newValues
      parameters:
        - description: Reservation ID
          in: path
          name: id
          required: true
          schema:
            type: integer
      responses:
        201:
          description: {{RESPONSES['reservation']['update']['success']}}
          content:
            application/json:
              schema:
                type: object
                properties:
                  msg:
                    type: string
                    example: {{RESPONSES['reservation']['update']['success']}}
                  reservation:
                    $ref: '#/components/schemas/Reservation'
        400:
          description: {{RESPONSES['general']['bad_request']}}
        401:
          description: {{RESPONSES['general']['unauthorized']}}
        403:
          description: {{RESPONSES['reservation']['update']['failure']['forbidden']}}
        404:
          description: {{RESPONSES['reservation']['not_found']}}
        422:
          description: {{RESPONSES['general']['auth_error']}} or {{RESPONSES['reservation']['update']['failure']['assertions']}}
        500:
          description: {{RESPONSES['general']['internal_error']}}
      security:
        - Bearer: []
    delete:
      tags:
        - reservations
      summary: Delete reservation
      operationId: tensorhive.controllers.reservation.delete
      parameters:
        - description: Reservation ID
          in: path
          name: id
          required: true
          schema:
            type: integer
      responses:
        200:
          description: {{RESPONSES['reservation']['delete']['success']}}
          content:
            application/json:
              schema:
                example:
                  msg: {{RESPONSES['reservation']['delete']['success']}}
        401:
          description: {{RESPONSES['general']['unauthorized']}}
        404:
          description: {{RESPONSES['reservation']['not_found']}}
        422:
          description: {{RESPONSES['general']['auth_error']}}
        500:
          description: {{RESPONSES['general']['internal_error']}}
      security:
        - Bearer: []
  /resources:
    get:
      tags:
        - resources
      summary: Get all resources
      operationId: tensorhive.controllers.resource.get
      responses:
        200:
          description: {{RESPONSES['general']['success']}}
          content:
            application/json:
              schema:
                type: array
                items:
                  $ref: '#/components/schemas/Resource'
        401:
          description: {{RESPONSES['general']['unauthorized']}}
        403:
          description: {{RESPONSES['general']['unprivileged']}}
          content:
            application/json:
              schema:
                type: object
                properties:
                  msg:
                    type: string
                    example: {{RESPONSES['general']['unprivileged']}}
        422:
          description: {{RESPONSES['general']['auth_error']}}
      security:
        - Bearer: []
  /resource/{uuid}:
    get:
      tags:
        - resources
      summary: Get resource with given UUID
      operationId: tensorhive.controllers.resource.get_by_id
      parameters:
        - description: Resource UUID
          in: path
          name: uuid
          required: true
          schema:
            type: string
      responses:
        200:
          description: {{RESPONSES['general']['success']}}
          content:
            application/json:
              schema:
                type: object
                properties:
                  msg:
                    type: string
                    example: {{RESPONSES['resource']['get']['success']}}
                  resource:
                    $ref: '#/components/schemas/Resource'
        401:
          description: {{RESPONSES['general']['unauthorized']}}
        404:
          description: {{RESPONSES['resource']['not_found']}}
          content:
            application/json:
              schema:
                type: object
                properties:
                  msg:
                    type: string
                    example: {{RESPONSES['resource']['not_found']}}
        422:
          description: {{RESPONSES['general']['auth_error']}}
        500:
          description: {{RESPONSES['general']['internal_error']}}
      security:
        - Bearer: []
  /nodes/hostnames:
    get:
      tags:
        - nodes
      summary: Get all hostnames
      operationId: tensorhive.controllers.nodes.get_hostnames
      responses:
        200:
          description: {{RESPONSES['general']['ok']}}
          content:
            application/json:
              schema:
                example:
                  - hostname1
                  - hostname2
        401:
          description: {{RESPONSES['general']['unauthorized']}}
        422:
          description: {{RESPONSES['general']['auth_error']}}
      security:
        - Bearer: []
  /nodes/metrics:
    get:
      tags:
        - nodes
      summary: Get each node's all metric data
      description: Puts null if some data is unavailable
      operationId: tensorhive.controllers.nodes.get_all_data
      responses:
        200:
          description: {{RESPONSES['general']['ok']}}
          content:
            application/json:
              schema:
                $ref: '#/components/schemas/GPUAllData'
        401:
          description: {{RESPONSES['general']['unauthorized']}}
        422:
          description: {{RESPONSES['general']['auth_error']}}
      security:
        - Bearer: []
  /nodes/{hostname}/gpu/info:
    get:
      tags:
        - nodes
      summary: Get node's basic GPU information
      operationId: tensorhive.controllers.nodes.get_gpu_info
      parameters:
        - $ref: '#/components/parameters/hostnameParam'
      responses:
        200:
          description: {{RESPONSES['general']['ok']}}
          content:
            application/json:
              schema:
                $ref: '#/components/schemas/GPUInfo'
        401:
          description: {{RESPONSES['general']['unauthorized']}}
        404:
          description: {{RESPONSES['nodes']['hostname']['not_found']}}
        422:
          description: {{RESPONSES['general']['auth_error']}}
      security:
        - Bearer: []
  /nodes/{hostname}/gpu/metrics:
    get:
      tags:
        - nodes
      summary: Get node's GPU metric data
      description: Puts null if some data is unavailable
      operationId: tensorhive.controllers.nodes.get_gpu_metrics
      parameters:
        - $ref: '#/components/parameters/hostnameParam'
        - $ref: '#/components/parameters/gpuMetricTypeQuery'
      responses:
        200:
          description: {{RESPONSES['general']['ok']}}
          content:
            application/json:
              schema:
                $ref: '#/components/schemas/GPUMetricsInTwoCases'
        401:
          description: {{RESPONSES['general']['unauthorized']}}
        404:
          description: {{RESPONSES['nodes']['hostname']['not_found']}}
        422:
          description: {{RESPONSES['general']['auth_error']}}
      security:
        - Bearer: []
  /nodes/{hostname}/cpu/metrics:
    get:
      tags:
        - nodes
      summary: Get node's CPU metric data
      description: Puts null if some data is unavailable
      operationId: tensorhive.controllers.nodes.get_cpu_metrics
      parameters:
        - $ref: '#/components/parameters/hostnameParam'
        - $ref: '#/components/parameters/cpuMetricTypeQuery'
      responses:
        200:
          description: {{RESPONSES['general']['ok']}}
          content:
            application/json:
              schema:
                $ref: '#/components/schemas/CPUMetrics'
        401:
          description: {{RESPONSES['general']['unauthorized']}}
        404:
          description: {{RESPONSES['nodes']['hostname']['not_found']}}
        422:
          description: {{RESPONSES['general']['auth_error']}}
      security:
        - Bearer: []
  /nodes/{hostname}/gpu/processes:
    get:
      tags:
        - nodes
      summary: Get node's GPU processes data
      description: Puts null if some data is unavailable
      operationId: tensorhive.controllers.nodes.get_gpu_processes
      parameters:
        - $ref: '#/components/parameters/hostnameParam'
      responses:
        200:
          description: {{RESPONSES['general']['ok']}}
          content:
            application/json:
              schema:
                $ref: '#/components/schemas/GPUProcesses'
        401:
          description: {{RESPONSES['general']['unauthorized']}}
        404:
          description: {{RESPONSES['nodes']['hostname']['not_found']}}
        422:
          description: {{RESPONSES['general']['auth_error']}}
      security:
        - Bearer: []
  /tasks:
    get:
      tags:
        - tasks
      summary: Query tasks
      operationId: tensorhive.controllers.task.get_all
      parameters:
        - description: Job ID (Optional)
          in: query
          name: jobId
          required: false
          schema:
            type: integer
            default: null
            nullable: true
        - description: Synchronize all tasks (optional)
          in: query
          name: syncAll
          required: false
          schema:
            type: boolean
            default: true
      responses:
        200:
          description: {{RESPONSES['task']['all']['success']}}
          content:
            application/json:
              schema:
                type: object
                properties:
                  msg:
                    type: string
                    example: {{RESPONSES['task']['all']['success']}}
                  tasks:
                    type: array
                    items:
                      $ref: '#/components/schemas/TaskToDisplay'
        401:
          description: {{RESPONSES['general']['unauthorized']}}
        403:
          description: {{RESPONSES['general']['unprivileged']}}
          content:
            application/json:
              schema:
                type: object
                properties:
                  msg:
                    type: string
                    example: {{RESPONSES['general']['unprivileged']}}
        422:
          description: {{RESPONSES['general']['auth_error']}}
      security:
        - Bearer: []
  /tasks/{id}:
    get:
      tags:
        - tasks
      summary: Get task by ID
      operationId: tensorhive.controllers.task.get
      parameters:
        - description: Task ID
          in: path
          name: id
          required: true
          schema:
            type: integer
      responses:
        200:
          description: {{RESPONSES['general']['ok']}}
          content:
            application/json:
              schema:
                type: object
                properties:
                  msg:
                    type: string
                    example: {{RESPONSES['task']['get']['success']}}
                  task:
                    $ref: '#/components/schemas/TaskToDisplay'
        401:
          description: {{RESPONSES['general']['unauthorized']}}
        403:
          description: {{RESPONSES['general']['unprivileged']}}
          content:
            application/json:
              schema:
                type: object
                properties:
                  msg:
                    type: string
                    example: {{RESPONSES['general']['unprivileged']}}
        404:
          description: {{RESPONSES['task']['not_found']}}
          content:
            application/json:
              schema:
                type: object
                properties:
                  msg:
                    type: string
                    example: {{RESPONSES['task']['not_found']}}
        422:
          description: {{RESPONSES['general']['auth_error']}}
        500:
          description: {{RESPONSES['general']['internal_error']}}
          content:
            application/json:
              schema:
                type: object
                properties:
                  msg:
                    type: string
                    example: {{RESPONSES['general']['internal_error']}}
      security:
        - Bearer: []
    put:
      tags:
        - tasks
      summary: Update task
      operationId: tensorhive.controllers.task.update
      requestBody:
        description: |
          New task object to overwrite the old one.
        required: true
        content:
          application/json:
            schema:
              $ref: '#/components/schemas/TaskUpdateForm'
              x-body-name: newValues
      parameters:
        - description: Task ID
          in: path
          name: id
          required: true
          schema:
            type: integer
      responses:
        201:
          description: {{RESPONSES['general']['ok']}}
          content:
            application/json:
              schema:
                type: object
                properties:
                  msg:
                    type: string
                    example: {{RESPONSES['task']['update']['success']}}
                  task:
                    $ref: '#/components/schemas/TaskToDisplay'
        401:
          description: {{RESPONSES['general']['unauthorized']}}
        403:
          description: {{RESPONSES['general']['unprivileged']}}
          content:
            application/json:
              schema:
                type: object
                properties:
                  msg:
                    type: string
                    example: {{RESPONSES['general']['unprivileged']}}
        404:
          description: {{RESPONSES['task']['not_found']}}
          content:
            application/json:
              schema:
                type: object
                properties:
                  msg:
                    type: string
                    example: {{RESPONSES['task']['not_found']}}
        422:
          description: {{RESPONSES['general']['auth_error']}}
        500:
          description: {{RESPONSES['general']['internal_error']}}
          content:
            application/json:
              schema:
                type: object
                properties:
                  msg:
                    type: string
                    example: {{RESPONSES['general']['internal_error']}}
      security:
        - Bearer: []
    delete:
      tags:
        - tasks
      summary: Delete task
      operationId: tensorhive.controllers.task.destroy
      parameters:
        - description: Task ID
          in: path
          name: id
          required: true
          schema:
            type: integer
      responses:
        200:
          description: {{RESPONSES['general']['ok']}}
          content:
            application/json:
              schema:
                type: object
                properties:
                  msg:
                    type: string
                    example: {{RESPONSES['task']['delete']['success']}}
        401:
          description: {{RESPONSES['general']['unauthorized']}}
        403:
          description: {{RESPONSES['general']['unprivileged']}}
          content:
            application/json:
              schema:
                type: object
                properties:
                  msg:
                    type: string
                    example: {{RESPONSES['general']['unprivileged']}}
        404:
          description: {{RESPONSES['task']['not_found']}}
          content:
            application/json:
              schema:
                type: object
                properties:
                  msg:
                    type: string
                    example: {{RESPONSES['task']['not_found']}}
        422:
          description: {{RESPONSES['general']['auth_error']}}
        500:
          description: {{RESPONSES['general']['internal_error']}}
          content:
            application/json:
              schema:
                type: object
                properties:
                  msg:
                    type: string
                    example: {{RESPONSES['general']['internal_error']}}
      security:
        - Bearer: []
  /tasks/{id}/log:
    get:
      tags:
        - tasks
      summary: Fetch log file content produced by task
      description: Return lines of log file located on machine where task was running
      operationId: tensorhive.controllers.task.get_log
      parameters:
        - description: Task ID
          in: path
          name: id
          required: true
          schema:
            type: integer
        - description: Only tail (10 lines)
          in: query
          name: tail
          required: false
          schema:
            type: boolean
            default: false
      responses:
        200:
          description: {{RESPONSES['general']['ok']}}
          content:
            application/json:
              schema:
                type: object
                properties:
                  msg:
                    type: string
                    example: {{RESPONSES['task']['get']['success']}}
                  path:
                    type: string
                    example: ~/TensorHiveLogs/task_99.log
                  output_lines:
                    type: array
                    items:
                      type: string
                    example:
                      - first line
                      - second line
                      - etc.
        401:
          description: {{RESPONSES['general']['unauthorized']}}
        403:
          description: {{RESPONSES['general']['unprivileged']}}
          content:
            application/json:
              schema:
                type: object
                properties:
                  msg:
                    type: string
                    example: {{RESPONSES['general']['unprivileged']}}
        404:
          description: {{RESPONSES['task']['get_log']['failure']['not_found']}}
          content:
            application/json:
              schema:
                type: object
                properties:
                  msg:
                    type: string
                    example: {{RESPONSES['task']['get_log']['failure']['not_found']}}
        422:
          description: {{RESPONSES['task']['get_log']['failure']['assertions']}} or {{RESPONSES['general']['auth_error']}}
          content:
            application/json:
              schema:
                type: object
                properties:
                  msg:
                    type: string
                    example: {{RESPONSES['task']['get_log']['failure']['assertions']}}
        500:
          description: {{RESPONSES['ssh']['failure']['connection']}} or {{RESPONSES['general']['internal_error']}}
          content:
            application/json:
              schema:
                type: object
                properties:
                  msg:
                    type: string
                    example: {{RESPONSES['ssh']['failure']['connection']}}
      security:
        - Bearer: []
  /screen-sessions:
    get:
      tags:
        - tasks
      summary: Returns PIDs of active screen sessions running on username@hostname
      description: |
        It shows only sessions labeled by TensorHive and ignores anything else.
        This endpoint is purely informational and does not rely on usage of any Task object.
      operationId: tensorhive.controllers.task.screen_sessions
      parameters:
        - description: Username
          in: query
          name: username
          required: true
          schema:
            type: string
        - description: Hostname
          in: query
          name: hostname
          required: true
          schema:
            type: string
      responses:
        200:
          description: {{RESPONSES['general']['ok']}}
          content:
            application/json:
              schema:
                type: object
                properties:
                  msg:
                    type: string
                    example: {{RESPONSES['screen-sessions']['success']}}
                  pids:
                    type: array
                    items:
                      type: integer
                    example:
                      - 1234
                      - 2345
                      - 3456
        401:
          description: {{RESPONSES['general']['unauthorized']}}
        422:
          description: {{RESPONSES['screen-sessions']['failure']['assertions']}} or {{RESPONSES['general']['auth_error']}}
          content:
            application/json:
              schema:
                type: object
                properties:
                  msg:
                    type: string
                    example: {{RESPONSES['screen-sessions']['failure']['assertions']}}
        500:
          description: {{RESPONSES['ssh']['failure']['connection']}} or {{RESPONSES['general']['internal_error']}}
          content:
            application/json:
              schema:
                type: object
                properties:
                  msg:
                    type: string
                    example: {{RESPONSES['ssh']['failure']['connection']}}
      # security:
      #   - Bearer: []
<<<<<<< HEAD
  /tasks/{id}/spawn:
    get:
      tags:
        - tasks
      summary: Spawns a task by id
      description: |
        Task which is already running will not be spawned.
        Task's state will be synced automatically.
      operationId: tensorhive.controllers.task.spawn
      parameters:
        - description: Task ID
          in: path
          name: id
          required: true
          schema:
            type: integer
      responses:
        200:
          description: {{RESPONSES['general']['ok']}}
          content:
            application/json:
              schema:
                type: object
                properties:
                  msg:
                    type: string
                    example: {{RESPONSES['task']['spawn']['success']}}
                  pid:
                    type: integer
                    example: 4321
        401:
          description: {{RESPONSES['general']['unauthorized']}}
        403:
          description: {{RESPONSES['general']['unprivileged']}}
          content:
            application/json:
              schema:
                type: object
                properties:
                  msg:
                    type: string
                    example: {{RESPONSES['general']['unprivileged']}}
        404:
          description: {{RESPONSES['task']['not_found']}}
          content:
            application/json:
              schema:
                type: object
                properties:
                  msg:
                    type: string
                    example: {{RESPONSES['task']['not_found']}}
        422:
          description: {{RESPONSES['task']['spawn']['failure']['assertions']}} or {{RESPONSES['general']['auth_error']}}
          content:
            application/json:
              schema:
                type: object
                properties:
                  msg:
                    type: string
                    example: {{RESPONSES['task']['spawn']['failure']['assertions']}}
        500:
          description: {{RESPONSES['task']['spawn']['failure']['backend']}} or {{RESPONSES['general']['internal_error']}}
          content:
            application/json:
              schema:
                type: object
                properties:
                  msg:
                    type: string
                    example: {{RESPONSES['task']['not_found']}}
      security:
        - Bearer: []
  /tasks/{id}/terminate:
    get:
      tags:
        - tasks
      summary: Interrupts/terminates/kills task by id
      description: |
        Kill - almost guaranteed termination

        Terminate - sends SIGTERM, works in most cases

        Interrupt - sends SIGINT. Only this method allows for capturing logs when program is closing

        Returns exit code of the operation, not task's command!
        Task state will be synced automatically.
      operationId: tensorhive.controllers.task.terminate
      parameters:
        - description: Task ID
          in: path
          name: id
          required: true
          schema:
            type: integer
        - description: false to kill, null to terminate, true to interrupt
          in: query
          name: gracefully
          required: false
          schema:
            type: boolean
            default: null
            nullable: true
      responses:
        200:
          description: {{RESPONSES['task']['terminate']['success']}}
          content:
            application/json:
              schema:
                type: object
                properties:
                  msg:
                    type: string
                    example: {{RESPONSES['task']['terminate']['success']}}
                  exit_code:
                    type: integer
                    example: 0
        202:
          description: {{RESPONSES['task']['terminate']['failure']['exit_code']}}
          content:
            application/json:
              schema:
                type: object
                properties:
                  msg:
                    type: string
                    example: {{RESPONSES['task']['terminate']['failure']['exit_code']}}
                  exit_code:
                    type: integer
                    example: 1
        401:
          description: {{RESPONSES['general']['unauthorized']}}
        403:
          description: {{RESPONSES['general']['unprivileged']}}
          content:
            application/json:
              schema:
                type: object
                properties:
                  msg:
                    type: string
                    example: {{RESPONSES['general']['unprivileged']}}
        404:
          description: {{RESPONSES['task']['not_found']}}
          content:
            application/json:
              schema:
                type: object
                properties:
                  msg:
                    type: string
                    example: {{RESPONSES['task']['not_found']}}
        409:
          description: {{RESPONSES['task']['terminate']['failure']['state']}}
          content:
            application/json:
              schema:
                type: object
                properties:
                  msg:
                    type: string
                    example: {{RESPONSES['task']['terminate']['failure']['state']}}
        422:
          description: {{RESPONSES['general']['auth_error']}}
        500:
          description: {{RESPONSES['general']['internal_error']}}
          schema:
            type: object
            properties:
              msg:
                type: string
                example: {{RESPONSES['general']['internal_error']}}
      security:
        - Bearer: []
=======
>>>>>>> 85ff14da
components:
  schemas:
    UserToDisplay:
      type: object
      properties:
        id:
          type: integer
          format: int64
          example: 1
        roles:
          type: array
          items:
            type: string
        username:
          type: string
          example: foobar
        email:
          type: string
          example: foo@bar.com
        createdAt:
          type: string
          format: date-time
        groups:
          type: array
          items:
            $ref: '#/components/schemas/GroupWithoutUsers'
    UserWithoutGroup:
      type: object
      properties:
        id:
          type: integer
          format: int64
          example: 1
        roles:
          type: array
          items:
            type: string
        username:
          type: string
          example: foobar
        createdAt:
          type: string
          format: date-time
    UserForm:
      type: object
      required:
        - username
        - email
        - password
      properties:
        username:
          type: string
          example: foobar
        email:
          type: string
          example: foo@bar.com
        password:
          type: string
          example: difficult_password
    UserUpdateForm:
      type: object
      required:
        - id
      properties:
        id:
          type: integer
          format: int64
          example: 1
        roles:
          type: array
          items:
            type: string
        username:
          type: string
          example: foobar
        password:
          type: string
          example: difficult_password
    UserLoginForm:
      type: object
      required:
        - username
        - password
      properties:
        username:
          type: string
          example: foobar
        password:
          type: string
          example: difficult_password
    TaskToDisplay:
      type: object
      properties:
        id:
          type: integer
          format: int64
          example: 1
        jobId:
          type: integer
          example: 1
        command:
          type: string
          example: user/home/python user/train.py
        cmdsegments:
          type: object
          properties:
            envs:
              type: array
              items:
                $ref: '#/components/schemas/CommandSegmentToDisplay'
            params:
              type: array
              items:
                $ref: '#/components/schemas/CommandSegmentToDisplay'
        pid:
          type: integer
          format: int64
          example: 4321
        hostname:
          type: string
          example: localhost
        status:
          type: string
          example: unsynchronized
    TaskForm:
      type: object
      required:
        - command
        - hostname
      properties:
        jobId:
          type: integer
          example: 1
        command:
          type: string
          example: user/home/python user/train.py
        hostname:
          type: string
          example: localhost
        cmdsegments:
          type: object
          properties:
            envs:
              type: array
              items:
                $ref: '#/components/schemas/CommandSegment'
            params:
              type: array
              items:
                $ref: '#/components/schemas/CommandSegment'
    TaskUpdateForm:
      type: object
      properties:
        command:
          type: string
          example: user/home/python user/train.py
        hostname:
          type: string
          example: localhost
        cmdsegments:
          type: object
          properties:
            envs:
              type: array
              items:
                $ref: '#/components/schemas/CommandSegment'
            params:
              type: array
              items:
                $ref: '#/components/schemas/CommandSegment'
    CommandSegment:
      type: object
      properties:
        name:
          type: string
          example: LIB_PATH
        value:
          type: string
          example: user/home/lib
    CommandSegmentToDisplay:
      type: object
      properties:
        name:
          type: string
          example: LIB_PATH
        value:
          type: string
          example: user/home/lib
        index:
          type: integer
          example: -2
    JobForm:
      type: object
      required:
        - name
        - userId
      properties:
        name:
          type: string
          example: Classifier training
        description:
          type: string
          example: Job which goal is to run classifier training.
        userId:
          type: integer
          example: 1
        startAt:
          type: string
          format: date-time
          nullable: true
        stopAt:
          type: string
          format: date-time
          nullable: true
    JobToDisplay:
      type: object
      properties:
        id:
          type: integer
          format: int64
          example: 1
        userId:
          type: integer
          example: 1
        name:
          type: string
          example: Classifier training
        description:
          type: string
          example: Job which goal is to run classifier training.
        status:
          type: string
          example: unsynchronized
        startAt:
          type: string
          format: date-time
          nullable: true
          example: 2019-05-08T12:00:00.066Z (or null!)
        stopAt:
          type: string
          format: date-time
          nullable: true
          example: 2019-05-08T13:00:00.066Z (or null!)
    JobUpdateForm:
      type: object
      properties:
        name:
          type: string
          example: Job example name
        description:
          type: string
          example: Description of a job
    Group:
      type: object
      required:
        - name
        - isDefault
        - users
      properties:
        id:
          type: integer
          format: int64
          example: 1
          readOnly: true
        name:
          type: string
          example: Example group
        isDefault:
          type: boolean
          default: false
        createdAt:
          type: string
          format: date-time
          readOnly: true
        users:
          type: array
          items:
            $ref: '#/components/schemas/UserWithoutGroup'
    GroupWithoutUsers:
      type: object
      required:
        - name
        - isDefault
      properties:
        id:
          type: integer
          format: int64
          example: 1
          readOnly: true
        name:
          type: string
          example: Example group
        isDefault:
          type: boolean
          default: false
        createdAt:
          type: string
          format: date-time
          readOnly: true
    GroupForm:
      type: object
      required:
        - name
      properties:
        name:
          type: string
          example: Example group
        isDefault:
          type: boolean
          default: false
    GroupUpdateForm:
      type: object
      properties:
        name:
          type: string
          example: Example group
        isDefault:
          type: boolean
          default: false
    Restriction:
      type: object
      required:
        - name
        - createdAt
        - startsAt
        - endsAt
        - isGlobal
        - schedules
      properties:
        id:
          type: integer
          format: int64
          example: 1
          readOnly: true
        name:
          type: string
          example: Example restriction
        createdAt:
          type: string
          format: date-time
          readOnly: true
        startsAt:
          type: string
          format: date-time
        endsAt:
          type: string
          format: date-time
        isGlobal:
          type: boolean
          example: false
        users:
          type: array
          items:
            $ref: '#/components/schemas/UserWithoutGroup'
        groups:
          type: array
          items:
            $ref: '#/components/schemas/GroupWithoutUsers'
        resources:
          type: array
          items:
            $ref: '#/components/schemas/Resource'
        schedules:
          type: array
          items:
            $ref: '#/components/schemas/Schedule'
    RestrictionForm:
      type: object
      required:
        - startsAt
        - isGlobal
      properties:
        name:
          type: string
          example: Example restriction
        startsAt:
          type: string
          format: date-time
        endsAt:
          type: string
          format: date-time
        isGlobal:
          type: boolean
          example: false
    RestrictionUpdateForm:
      type: object
      properties:
        name:
          type: string
          example: Example restriction
        startsAt:
          type: string
          format: date-time
        endsAt:
          type: string
          format: date-time
          nullable: true
        isGlobal:
          type: boolean
          example: false
    Schedule:
      type: object
      required:
        - scheduleDays
        - hourStart
        - hourEnd
      properties:
        id:
          type: integer
          format: int64
          example: 1
          readOnly: true
        scheduleDays:
          type: array
          items:
            type: string
            example: Monday
        hourStart:
          type: string
          example: '8:00'
        hourEnd:
          type: string
          example: '16:00'
    ScheduleForm:
      type: object
      required:
        - scheduleDays
        - hourStart
        - hourEnd
      properties:
        scheduleDays:
          type: array
          items:
            type: string
            example: Monday
        hourStart:
          type: string
          example: '8:00'
        hourEnd:
          type: string
          example: '16:00'
    ScheduleUpdateForm:
      type: object
      properties:
        scheduleDays:
          type: array
          items:
            type: string
            example: Monday
        hourStart:
          type: string
          example: '8:00'
        hourEnd:
          type: string
          example: '16:00'
    Reservation:
      type: object
      required:
        - title
        - description
        - resourceId
        - userId
        - userName
        - gpuUtilAvg
        - memUtilAvg
        - start
        - end
        - isCancelled
      properties:
        id:
          type: integer
          format: int64
          example: 1
          readOnly: true
        createdAt:
          type: string
          format: date-time
          readOnly: true
        title:
          type: string
          example: Example title
        description:
          type: string
          example: Example description
        resourceId:
          type: string
          example: GPU-d38d4de3-85ee-e837-3d87-e8e2faeb6a63
        userId:
          type: integer
          example: 1
        userName:
          type: string
          example: Example owner's username
        gpuUtilAvg:
          type: integer
          example: 99
        memUtilAvg:
          type: integer
          example: 67
        start:
          type: string
          format: date-time
        end:
          type: string
          format: date-time
        isCancelled:
          type: boolean
          example: false
    ReservationForm:
      type: object
      required:
        - title
        - description
        - resourceId
        - userId
        - start
        - end
      properties:
        title:
          type: string
          example: Example title
        description:
          type: string
          example: Example description
        resourceId:
          type: string
          example: GPU-d38d4de3-85ee-e837-3d87-e8e2faeb6a63
        userId:
          type: integer
          example: 1
        start:
          type: string
          format: date-time
        end:
          type: string
          format: date-time
    ReservationUpdateForm:
      type: object
      #required:
      # - start
      # - end
      properties:
        title:
          type: string
          example: Example title
        description:
          type: string
          example: Example description
        resourceId:
          type: string
          example: GPU-d38d4de3-85ee-e837-3d87-e8e2faeb6a63
        start:
          type: string
          format: date-time
        end:
          type: string
          format: date-time
    Resource:
      type: object
      properties:
        id:
          type: string
          example: GPU-d38d4de3-85ee-e837-3d87-e8e2faeb6a63
        name:
          type: string
          example: GeForce GTX 1060
        hostname:
          type: string
          example: localhost
    GPUAllData:
      type: object
      example:
        <HOSTNAME>:
          GPU:
            <GPU_UUID>:
              index: 0
              name: GeForce GTX 1060
              metrics:
                fan_speed:
                  unit: '%'
                  value: 30
                power:
                  unit: W
                  value: 90
              processes: 'null'
    GPUInfo:
      type: object
      example:
        <GPU_UUID>:
          index:
            type: integer
            example: 0
          name:
            type: string
            example: GeForce GTX 1060
    GPUMetricsInTwoCases:
      type: object
      example:
        <GPU_UUID (All metrics case)>:
          utilization:
            unit: '%'
            value: 95
          power:
            unit: W
            value: 90
        <GPU_UUID (Specific metric case)>:
          unit: '%'
          value: 95
    GPUProcesses:
      type: object
      example:
        <GPU_UUID>:
          - command: python
            owner: foo
            pid: 1111
          - command: java
            owner: bar
            pid: 2222
    CPUMetrics:
      type: object
  parameters:
    hostnameParam:
      description: Node's hostname in the network
      in: path
      name: hostname
      required: true
      schema:
        type: string
    gpuMetricTypeQuery:
      description: Metric type. If not present, queries for all metrics
      in: query
      name: metric_type
      required: false
      schema:
        type: string
        enum:
          - fan_speed
          - mem_free
          - mem_used
          - mem_total
          - utilization
          - mem_util
          - temp
          - power
    cpuMetricTypeQuery:
      description: Metric type. If not present, queries for all metrics
      in: query
      name: metric_type
      required: false
      schema:
        type: string
        enum:
          - mem_free
          - mem_used
          - mem_total
          - utilization
  securitySchemes:
    Bearer:
      type: http
      scheme: bearer
      bearerFormat: JWT
      x-bearerInfoFunc: tensorhive.authorization.decode_token<|MERGE_RESOLUTION|>--- conflicted
+++ resolved
@@ -3599,184 +3599,6 @@
                     example: {{RESPONSES['ssh']['failure']['connection']}}
       # security:
       #   - Bearer: []
-<<<<<<< HEAD
-  /tasks/{id}/spawn:
-    get:
-      tags:
-        - tasks
-      summary: Spawns a task by id
-      description: |
-        Task which is already running will not be spawned.
-        Task's state will be synced automatically.
-      operationId: tensorhive.controllers.task.spawn
-      parameters:
-        - description: Task ID
-          in: path
-          name: id
-          required: true
-          schema:
-            type: integer
-      responses:
-        200:
-          description: {{RESPONSES['general']['ok']}}
-          content:
-            application/json:
-              schema:
-                type: object
-                properties:
-                  msg:
-                    type: string
-                    example: {{RESPONSES['task']['spawn']['success']}}
-                  pid:
-                    type: integer
-                    example: 4321
-        401:
-          description: {{RESPONSES['general']['unauthorized']}}
-        403:
-          description: {{RESPONSES['general']['unprivileged']}}
-          content:
-            application/json:
-              schema:
-                type: object
-                properties:
-                  msg:
-                    type: string
-                    example: {{RESPONSES['general']['unprivileged']}}
-        404:
-          description: {{RESPONSES['task']['not_found']}}
-          content:
-            application/json:
-              schema:
-                type: object
-                properties:
-                  msg:
-                    type: string
-                    example: {{RESPONSES['task']['not_found']}}
-        422:
-          description: {{RESPONSES['task']['spawn']['failure']['assertions']}} or {{RESPONSES['general']['auth_error']}}
-          content:
-            application/json:
-              schema:
-                type: object
-                properties:
-                  msg:
-                    type: string
-                    example: {{RESPONSES['task']['spawn']['failure']['assertions']}}
-        500:
-          description: {{RESPONSES['task']['spawn']['failure']['backend']}} or {{RESPONSES['general']['internal_error']}}
-          content:
-            application/json:
-              schema:
-                type: object
-                properties:
-                  msg:
-                    type: string
-                    example: {{RESPONSES['task']['not_found']}}
-      security:
-        - Bearer: []
-  /tasks/{id}/terminate:
-    get:
-      tags:
-        - tasks
-      summary: Interrupts/terminates/kills task by id
-      description: |
-        Kill - almost guaranteed termination
-
-        Terminate - sends SIGTERM, works in most cases
-
-        Interrupt - sends SIGINT. Only this method allows for capturing logs when program is closing
-
-        Returns exit code of the operation, not task's command!
-        Task state will be synced automatically.
-      operationId: tensorhive.controllers.task.terminate
-      parameters:
-        - description: Task ID
-          in: path
-          name: id
-          required: true
-          schema:
-            type: integer
-        - description: false to kill, null to terminate, true to interrupt
-          in: query
-          name: gracefully
-          required: false
-          schema:
-            type: boolean
-            default: null
-            nullable: true
-      responses:
-        200:
-          description: {{RESPONSES['task']['terminate']['success']}}
-          content:
-            application/json:
-              schema:
-                type: object
-                properties:
-                  msg:
-                    type: string
-                    example: {{RESPONSES['task']['terminate']['success']}}
-                  exit_code:
-                    type: integer
-                    example: 0
-        202:
-          description: {{RESPONSES['task']['terminate']['failure']['exit_code']}}
-          content:
-            application/json:
-              schema:
-                type: object
-                properties:
-                  msg:
-                    type: string
-                    example: {{RESPONSES['task']['terminate']['failure']['exit_code']}}
-                  exit_code:
-                    type: integer
-                    example: 1
-        401:
-          description: {{RESPONSES['general']['unauthorized']}}
-        403:
-          description: {{RESPONSES['general']['unprivileged']}}
-          content:
-            application/json:
-              schema:
-                type: object
-                properties:
-                  msg:
-                    type: string
-                    example: {{RESPONSES['general']['unprivileged']}}
-        404:
-          description: {{RESPONSES['task']['not_found']}}
-          content:
-            application/json:
-              schema:
-                type: object
-                properties:
-                  msg:
-                    type: string
-                    example: {{RESPONSES['task']['not_found']}}
-        409:
-          description: {{RESPONSES['task']['terminate']['failure']['state']}}
-          content:
-            application/json:
-              schema:
-                type: object
-                properties:
-                  msg:
-                    type: string
-                    example: {{RESPONSES['task']['terminate']['failure']['state']}}
-        422:
-          description: {{RESPONSES['general']['auth_error']}}
-        500:
-          description: {{RESPONSES['general']['internal_error']}}
-          schema:
-            type: object
-            properties:
-              msg:
-                type: string
-                example: {{RESPONSES['general']['internal_error']}}
-      security:
-        - Bearer: []
-=======
->>>>>>> 85ff14da
 components:
   schemas:
     UserToDisplay:
