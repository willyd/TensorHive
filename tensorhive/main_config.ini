--- conflicted
+++ resolved
@@ -10,11 +10,7 @@
 
 [api]
 title = TensorHive API
-<<<<<<< HEAD
 version = 0.3
-=======
-version = 0.2.4
->>>>>>> 35fe137d
 url_prefix = api/%(version)s
 spec_file = api_specification.yml
 impl_location = tensorhive.api.controllers
