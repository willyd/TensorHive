--- conflicted
+++ resolved
@@ -9,11 +9,7 @@
 
 [api]
 title = TensorHive API
-<<<<<<< HEAD
-version = 0.2.3
-=======
 version = 0.3
->>>>>>> ac000650
 url_prefix = api/%(version)s
 spec_file = api_specification.yml
 impl_location = tensorhive.api.controllers
@@ -47,11 +43,7 @@
 
 [usage_logging_service]
 enabled = yes
-<<<<<<< HEAD
-update_interval = 2.0
-=======
 update_interval = 60.0
->>>>>>> ac000650
 
 # Where to put JSON log files
 log_dir = ~/.config/TensorHive/logs/
@@ -60,13 +52,10 @@
 # 0 -> remove, 1 -> make hidden, 2 -> append prefix "old_"
 log_cleanup_action = 1
 
-<<<<<<< HEAD
-=======
 [task_scheduling_service]
 enabled = yes
 update_interval = 30.0
 stop_termination_attempts_after_mins = 5
->>>>>>> ac000650
 
 [auth]
 secret_key = jwt-some-secret
