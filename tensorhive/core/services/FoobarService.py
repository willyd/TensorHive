from tensorhive.core.managers.InfrastructureManager import InfrastructureManager
from tensorhive.core.utils.decorators.override import override
from tensorhive.core.services.Service import Service
from tensorhive.models.Reservation import Reservation
from typing import Dict, List, Optional
from tensorhive.config import FOOBAR_SERVICE
from pathlib import PosixPath
from datetime import datetime
import time
import gevent
import json
import logging
log = logging.getLogger(__name__)

class FoobarService(Service):
    '''
    Responsible for:
    1. Gathering infrastracture data within active reservation time
    2. Storing data as files in suitable format and location
    3. Preparing short summary when reservation time ends
    3. Deleting data when they become useless
    '''
    infrastructure_manager = None
    empty_log_file_format = {
        'name': None,
        'index': None,
        'messages': [],
        'timestamps': [],
        'metrics': {
            'gpu_util': {
                'values': [],
                'unit': '%'
            },
            'mem_util': {
                'values': [],
                'unit': '%'
            },
        }
    }

    def __init__(self, interval=0.0):
        super().__init__()
        self.interval = interval

        # Initialize dir for storing log files
        PosixPath(FOOBAR_SERVICE.LOG_DIR).mkdir(parents=True, exist_ok=True)

    @override
    def inject(self, injected_object):
        if isinstance(injected_object, InfrastructureManager):
            self.infrastructure_manager = injected_object

    @override
    def do_run(self):
        start_time = time.perf_counter()

        current_reservations = Reservation.current_events()
        infrastructure = self.infrastructure_manager.infrastructure

        # TODO Add high-level logic here
        for reservation in current_reservations:
            try:
                gpu_data = self.extract_specific_gpu_data(uuid=reservation.protected_resource_id, infrastructure=infrastructure)
                self.dump_to_file(data=gpu_data, dst_dir=FOOBAR_SERVICE.LOG_DIR, filename='{}.json'.format(reservation.id))

            except Exception as e:
                log.error(e)
                
        end_time = time.perf_counter()
        execution_time = end_time - start_time

        # Hold on until next interval
        if execution_time < self.interval:
            gevent.sleep(self.interval - execution_time)

    def extract_specific_gpu_data(self, uuid: str, infrastructure: Dict) -> Dict:
        assert isinstance(infrastructure, dict)
        assert isinstance(uuid, str) and len(uuid) == 40

        for hostname in infrastructure.keys():
            gpu_data = infrastructure[hostname].get('GPU').get(uuid)
            if gpu_data:
                return gpu_data
        raise KeyError(uuid + ' has not been found!')

    def dump_to_file(self, data: Dict, dst_dir: str, filename: str = 'data.json'):
        log_file_path = PosixPath(dst_dir).expanduser() / filename

        # 1. Create and fill in empty log file if necessary
        if not log_file_path.exists():
            with log_file_path.open(mode='w') as file:
                json.dump(self.empty_log_file_format, file)
<<<<<<< HEAD

=======
    
>>>>>>> 61ce208c
        # 2. Read log file contents and append new data to it
        with log_file_path.open(mode='r') as file:
            log_contents = json.load(file)

            # TODO Add more if necessary
            log_contents['name'] = data['name']
            log_contents['index'] = data['index']

            mem_util = data['metrics']['mem_util']['value']
            gpu_util = data['metrics']['mem_util']['value']

            if gpu_util is not None and mem_util is not None:
                log_contents['timestamps'].append(datetime.utcnow())
                log_contents['metrics']['gpu_util']['values'].append(gpu_util)
                log_contents['metrics']['mem_util']['values'].append(mem_util)
            else:
                err_msg = '`mem_util` or `gpu_util` is not supported on this GPU'
                if err_msg not in log_contents['messages']:
                    log_contents['messages'].append(err_msg)

        # 3. Overwrite old file
        with log_file_path.open(mode='w') as file:
            # TODO Non-standard classes must be serialized manually here
            def _serialize_objects(obj):
                if isinstance(obj, datetime):
                    return obj.__str__()
                elif isinstance(obj, set):
                    return list(obj)
            json.dump(log_contents, file, default=_serialize_objects)


        # except FileNotFoundError:
#             # Create empty file
#             log_file_path.open(mode='w')
#         except PermissionError:
#             log.error('You don\'t have the permission to open {}'.format(log_file_path))
#         except json.JSONDecodeError as e:
#             log.warning(e)
#         except Exception as e:
#             log.error('Unexpected error occured: ' + e)

    def save_summary(self, ):
        raise NotImplementedError

    def remove_expired_logs(self):
        raise NotImplementedError<|MERGE_RESOLUTION|>--- conflicted
+++ resolved
@@ -90,11 +90,7 @@
         if not log_file_path.exists():
             with log_file_path.open(mode='w') as file:
                 json.dump(self.empty_log_file_format, file)
-<<<<<<< HEAD
-
-=======
     
->>>>>>> 61ce208c
         # 2. Read log file contents and append new data to it
         with log_file_path.open(mode='r') as file:
             log_contents = json.load(file)
