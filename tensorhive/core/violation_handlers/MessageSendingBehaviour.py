from tensorhive.core.violation_handlers.ProtectionHandler import ProtectionHandler
from tensorhive.core.utils.decorators.override import override
from typing import Generator, Dict, List, Any
from inspect import cleandoc
import logging
log = logging.getLogger(__name__)


class MessageSendingBehaviour():
    def get_warning_message(self, data: Dict[str, Any]):
        message_template = cleandoc(
            '''
            You are violating {owner_name}\'s reservation!
            Please, stop all your computations on {gpu_name} ({gpu_uuid}).
            ''')
        
        message = message_template.format(
                        owner_name=data['RESERVATION_OWNER_USERNAME'],
                        gpu_name=data['GPU_NAME'],
                        gpu_uuid=data['UUID'])
        return message

    def _build_single_command(self, recipient: str, tty: str, msg: str) -> str:
        '''Example: 'echo "Example message" | write example_username pts/1' '''
        command = 'echo "{msg}" | write {intruder_name} {tty}'.format(
            msg=msg,
            intruder_name=recipient,
            tty=tty['TTY'])
        return command

    def merged_commands(self, recipient: str, ttys: List[str], msg: str) -> str:
        '''
        Concatenates multiple commands into one,
        It allows using ssh connection only once instead of multiple times (for each tty separately)

        Example: 'echo ... | write A pty/1; echo ... | write A pty/2; echo ... | write A pty/3'
        '''
        assert len(ttys) > 0, 'List cannot be empty!'
        commands = [self._build_single_command(recipient, tty, msg) for tty in ttys]
        return ';'.join(commands)

    @override
    def trigger_action(self, violation_data: Dict[str, Any]) -> None:
        '''Sends a mesage to all user's terminal sessions within node'''
        message = self.get_warning_message(data=violation_data)
        tty_sessions = violation_data['TTY_SESSIONS']
        intruder_username = violation_data['INTRUDER_USERNAME']
        connection = violation_data['SSH_CONNECTION']

<<<<<<< HEAD
        def formatted_command(session):
            '''Example: 'echo "Example message" | write example_username pts/1' '''
            formatted_message = self.message.format(
                leigitimate_owner_username=session['LEGITIMATE_USER'],
                gpu_uuid=session['GPU_UUID'])

            return self.command_body.format(
                msg=formatted_message,
                username=session['USER'],
                tty_name=session['TTY'])

        assert len(sessions) > 0, 'List cannot be empty!'
        commands = [formatted_command(session) for session in sessions]
        merged_command = ';'.join(commands)
        return merged_command

    def _send_message_to_ttys(self, connection, sessions):
        '''Sends a mesage to all user's terminal sessions within given connection (node)'''
        command = self._merged_command(sessions)
        connection.run_command(command)  # , stop_on_errors=False)
=======
        if not len(tty_sessions):
            return

        command = self.merged_commands(recipient=intruder_username, ttys=tty_sessions, msg=message)
        _ = connection.run_command(command)#, stop_on_errors=False)
>>>>>>> f67caa01

        for tty in tty_sessions:
            log.warning('Violation warning sent to {username}, {tty_name}'.format(
                username=intruder_username,
                tty_name=tty))<|MERGE_RESOLUTION|>--- conflicted
+++ resolved
@@ -47,34 +47,11 @@
         intruder_username = violation_data['INTRUDER_USERNAME']
         connection = violation_data['SSH_CONNECTION']
 
-<<<<<<< HEAD
-        def formatted_command(session):
-            '''Example: 'echo "Example message" | write example_username pts/1' '''
-            formatted_message = self.message.format(
-                leigitimate_owner_username=session['LEGITIMATE_USER'],
-                gpu_uuid=session['GPU_UUID'])
-
-            return self.command_body.format(
-                msg=formatted_message,
-                username=session['USER'],
-                tty_name=session['TTY'])
-
-        assert len(sessions) > 0, 'List cannot be empty!'
-        commands = [formatted_command(session) for session in sessions]
-        merged_command = ';'.join(commands)
-        return merged_command
-
-    def _send_message_to_ttys(self, connection, sessions):
-        '''Sends a mesage to all user's terminal sessions within given connection (node)'''
-        command = self._merged_command(sessions)
-        connection.run_command(command)  # , stop_on_errors=False)
-=======
         if not len(tty_sessions):
             return
 
         command = self.merged_commands(recipient=intruder_username, ttys=tty_sessions, msg=message)
         _ = connection.run_command(command)#, stop_on_errors=False)
->>>>>>> f67caa01
 
         for tty in tty_sessions:
             log.warning('Violation warning sent to {username}, {tty_name}'.format(
