--- conflicted
+++ resolved
@@ -35,13 +35,8 @@
         'Click==7.0',
         'clickclick==20.10.2',
         'coloredlogs==10.0',
-<<<<<<< HEAD
         'connexion==2.5.0',
         'cryptography==3.2.1',
-=======
-        'connexion==2.3.0',
-        'cryptography==3.3.2',
->>>>>>> 22b15fc4
         'Flask==1.1.4',
         'Flask-Cors==3.0.9',
         'Flask-JWT-Extended==3.13.1',
